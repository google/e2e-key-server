--- conflicted
+++ resolved
@@ -61,26 +61,16 @@
 	return m.send(ctx, directoryID, logID, mData, time.Now())
 }
 
-<<<<<<< HEAD
-// ListLogs returns a list of all logs for domainID, optionally filtered for writable logs.
-func (m *Mutations) ListLogs(ctx context.Context, domainID string, writable bool) ([]int64, error) {
+// ListLogs returns a list of all logs for directoryID, optionally filtered for writable logs.
+func (m *Mutations) ListLogs(ctx context.Context, directoryID string, writable bool) ([]int64, error) {
 	var query string
 	if writable {
-		query = `SELECT LogID from Logs WHERE DomainID = ? AND Enabled = True;`
+		query = `SELECT LogID from Logs WHERE DirectoryID = ? AND Enabled = True;`
 	} else {
-		query = `SELECT LogID from Logs WHERE DomainID = ?;`
+		query = `SELECT LogID from Logs WHERE DirectoryID = ?;`
 	}
 	var logIDs []int64
-	rows, err := m.db.QueryContext(ctx, query, domainID)
-=======
-// randLog returns a random, enabled log for directoryID.
-func (m *Mutations) randLog(ctx context.Context, directoryID string) (int64, error) {
-	// TODO(gbelvin): Cache these results.
-	var logIDs []int64
-	rows, err := m.db.QueryContext(ctx,
-		`SELECT LogID from Logs WHERE DirectoryID = ? AND Enabled = ?;`,
-		directoryID, true)
->>>>>>> 95963a3f
+	rows, err := m.db.QueryContext(ctx, query, directoryID)
 	if err != nil {
 		return nil, err
 	}
@@ -97,22 +87,18 @@
 		return nil, err
 	}
 	if len(logIDs) == 0 {
-<<<<<<< HEAD
-		return nil, status.Errorf(codes.NotFound, "no log found for domain %v", domainID)
+		return nil, status.Errorf(codes.NotFound, "no log found for directory %v", directoryID)
 	}
 	return logIDs, nil
 }
 
-// randLog returns a random, enabled log for domainID.
-func (m *Mutations) randLog(ctx context.Context, domainID string) (int64, error) {
+// randLog returns a random, enabled log for directoryID.
+func (m *Mutations) randLog(ctx context.Context, directoryID string) (int64, error) {
 	// TODO(gbelvin): Cache these results.
 	writable := true
-	logIDs, err := m.ListLogs(ctx, domainID, writable)
+	logIDs, err := m.ListLogs(ctx, directoryID, writable)
 	if err != nil {
 		return 0, err
-=======
-		return 0, status.Errorf(codes.NotFound, "no log found for directory %v", directoryID)
->>>>>>> 95963a3f
 	}
 
 	// Return a random log.
@@ -154,10 +140,9 @@
 	return tx.Commit()
 }
 
-<<<<<<< HEAD
 // HighWatermark returns the highest watermark in logID that is less than or
 // equal to batchSize items greater than start.
-func (m *Mutations) HighWatermark(ctx context.Context, domainID string, logID,
+func (m *Mutations) HighWatermark(ctx context.Context, directoryID string, logID,
 	start int64, batchSize int32) (int32, int64, error) {
 	var count int32
 	var high int64
@@ -165,11 +150,11 @@
 		`SELECT COUNT(*), COALESCE(MAX(T1.Time), ?) FROM 
 		(
 			SELECT Q.Time FROM Queue as Q
-			WHERE Q.DomainID = ? AND Q.LogID = ? AND Q.Time > ?
+			WHERE Q.DirectoryID = ? AND Q.LogID = ? AND Q.Time > ?
 			ORDER BY Q.Time ASC
 			LIMIT ?
 		) AS T1`,
-		start, domainID, logID, start, batchSize).
+		start, directoryID, logID, start, batchSize).
 		Scan(&count, &high); err != nil {
 		return 0, 0, err
 	}
@@ -177,47 +162,14 @@
 }
 
 // ReadLog reads all mutations in logID between (low, high].
-func (m *Mutations) ReadLog(ctx context.Context, domainID string,
+func (m *Mutations) ReadLog(ctx context.Context, directoryID string,
 	logID, low, high int64, batchSize int32) ([]*mutator.LogMessage, error) {
 	rows, err := m.db.QueryContext(ctx,
 		`SELECT Time, Mutation FROM Queue
-		WHERE DomainID = ? AND LogID = ? AND Time > ? AND Time <= ?
+		WHERE DirectoryID = ? AND LogID = ? AND Time > ? AND Time <= ?
 		ORDER BY Time ASC
 		LIMIT ?;`,
-		domainID, logID, low, high, batchSize)
-=======
-// HighWatermarks returns the highest timestamp for each log in the mutations table.
-func (m *Mutations) HighWatermarks(ctx context.Context, directoryID string) (map[int64]int64, error) {
-	watermarks := make(map[int64]int64)
-	rows, err := m.db.QueryContext(ctx,
-		`SELECT LogID, Max(Time) FROM Queue WHERE DirectoryID = ? GROUP BY LogID;`,
-		directoryID)
-	if err != nil {
-		return nil, err
-	}
-	defer rows.Close()
-	for rows.Next() {
-		var logID, watermark int64
-		if err := rows.Scan(&logID, &watermark); err != nil {
-			return nil, err
-		}
-		watermarks[logID] = watermark
-	}
-	if err := rows.Err(); err != nil {
-		return nil, err
-	}
-	return watermarks, nil
-}
-
-// ReadLog reads all mutations in logID between (low, high].
-func (m *Mutations) ReadLog(ctx context.Context,
-	directoryID string, logID, low, high int64) ([]*mutator.LogMessage, error) {
-	rows, err := m.db.QueryContext(ctx,
-		`SELECT Time, Mutation FROM Queue
-		WHERE DirectoryID = ? AND LogID = ? AND Time > ? AND Time <= ?
-		ORDER BY Time ASC;`,
-		directoryID, logID, low, high)
->>>>>>> 95963a3f
+		directoryID, logID, low, high, batchSize)
 	if err != nil {
 		return nil, err
 	}
