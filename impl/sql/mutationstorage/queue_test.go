// Copyright 2018 Google Inc. All Rights Reserved.
//
// Licensed under the Apache License, Version 2.0 (the "License");
// you may not use this file except in compliance with the License.
// You may obtain a copy of the License at
//
//     http://www.apache.org/licenses/LICENSE-2.0
//
// Unless required by applicable law or agreed to in writing, software
// distributed under the License is distributed on an "AS IS" BASIS,
// WITHOUT WARRANTIES OR CONDITIONS OF ANY KIND, either express or implied.
// See the License for the specific language governing permissions and
// limitations under the License.

package mutationstorage

import (
	"context"
	"testing"
	"time"

	"github.com/google/go-cmp/cmp"
	"google.golang.org/grpc/codes"
	"google.golang.org/grpc/status"

	pb "github.com/google/keytransparency/core/api/v1/keytransparency_go_proto"
	_ "github.com/mattn/go-sqlite3"
)

func newForTest(ctx context.Context, t *testing.T, shardIDs ...int64) *Mutations {
	m, err := New(newDB(t))
	if err != nil {
		t.Fatalf("Failed to create Mutations: %v", err)
	}
	if err := m.AddLogs(ctx, domainID, shardIDs...); err != nil {
		t.Fatalf("AddLogs(): %v", err)
	}
	return m
}

func TestRandLog(t *testing.T) {
	ctx := context.Background()

	for _, tc := range []struct {
		desc     string
		send     []int64
		wantCode codes.Code
		wantLogs map[int64]bool
	}{
		{desc: "no rows", wantCode: codes.NotFound, wantLogs: map[int64]bool{}},
		{desc: "one row", send: []int64{10}, wantLogs: map[int64]bool{10: true}},
		{desc: "second", send: []int64{1, 2, 3}, wantLogs: map[int64]bool{
			1: true,
			2: true,
			3: true,
		}},
	} {
		t.Run(tc.desc, func(t *testing.T) {
<<<<<<< HEAD
			m := newForTest(ctx, t, tc.send...)
=======
			m, err := New(newDB(t))
			if err != nil {
				t.Fatalf("Failed to create Mutations: %v", err)
			}
			if err := m.AddLogs(ctx, directoryID, tc.send...); err != nil {
				t.Fatalf("AddLogs(): %v", err)
			}
>>>>>>> 95963a3f
			logs := make(map[int64]bool)
			for i := 0; i < 10*len(tc.wantLogs); i++ {
				logID, err := m.randLog(ctx, directoryID)
				if got, want := status.Code(err), tc.wantCode; got != want {
					t.Errorf("randLog(): %v, want %v", got, want)
				}
				if err != nil {
					break
				}
				logs[logID] = true
			}
			if got, want := logs, tc.wantLogs; !cmp.Equal(got, want) {
				t.Errorf("logs: %v, want %v", got, want)
			}
		})
	}
}

func TestSend(t *testing.T) {
	ctx := context.Background()

	m := newForTest(ctx, t, 1, 2)
	update := []byte("bar")
	ts1 := time.Now()
	ts2 := ts1.Add(time.Duration(1))
	ts3 := ts2.Add(time.Duration(1))

<<<<<<< HEAD
=======
	if err := m.AddLogs(ctx, directoryID, 1, 2); err != nil {
		t.Fatalf("AddLogs(): %v", err)
	}

>>>>>>> 95963a3f
	// Test cases are cumulative. Earlier test caes setup later test cases.
	for _, tc := range []struct {
		desc     string
		ts       time.Time
		wantCode codes.Code
	}{
		// Enforce timestamp uniqueness.
		{desc: "First", ts: ts2},
		{desc: "Second", ts: ts2, wantCode: codes.Aborted},
		// Enforce a monotonically increasing timestamp
		{desc: "Old", ts: ts1, wantCode: codes.Aborted},
		{desc: "New", ts: ts3},
	} {
		err := m.send(ctx, directoryID, 1, update, tc.ts)
		if got, want := status.Code(err), tc.wantCode; got != want {
			t.Errorf("%v: send(): %v, got: %v, want %v", tc.desc, err, got, want)
		}
	}
}

func TestWatermark(t *testing.T) {
	ctx := context.Background()
	shardIDs := []int64{1, 2}
	m := newForTest(ctx, t, shardIDs...)
	update := []byte("bar")

<<<<<<< HEAD
	startTS := time.Now()
	for ts := startTS; ts.Before(startTS.Add(10)); ts = ts.Add(1) {
		for _, shardID := range shardIDs {
			if err := m.send(ctx, domainID, shardID, update, ts); err != nil {
				t.Fatalf("m.send(%v): %v", shardID, err)
			}
		}
=======
	if err := m.AddLogs(ctx, directoryID, 1, 2, 3); err != nil {
		t.Fatalf("AddLogs(): %v", err)
>>>>>>> 95963a3f
	}

	start := startTS.UnixNano()
	for _, tc := range []struct {
		desc      string
		logID     int64
		start     int64
		batchSize int32
		count     int32
		want      int64
	}{
		{desc: "log1 max", logID: 1, batchSize: 100, want: start + 9, count: 10},
		{desc: "log2 max", logID: 2, batchSize: 100, want: start + 9, count: 10},
		{desc: "batch0", logID: 1, batchSize: 0},
		{desc: "batch0start55", logID: 1, start: 55, batchSize: 0, want: 55},
		{desc: "batch5", logID: 1, batchSize: 5, want: start + 4, count: 5},
		{desc: "start1", logID: 1, start: start + 2, batchSize: 5, want: start + 7, count: 5},
		{desc: "start8", logID: 1, start: start + 8, batchSize: 5, want: start + 9, count: 1},
	} {
<<<<<<< HEAD
		t.Run(tc.desc, func(t *testing.T) {
			count, got, err := m.HighWatermark(ctx, domainID, tc.logID, tc.start, tc.batchSize)
			if err != nil {
				t.Errorf("highWatermark(): %v", err)
			}
			if got != tc.want {
				t.Errorf("highWatermark(%v) high: %v, want %v", tc.start, got, tc.want)
			}
			if count != tc.count {
				t.Errorf("highWatermark(%v) count: %v, want %v", tc.start, count, tc.count)
			}
		})
=======
		for logID, ts := range tc.send {
			if err := m.send(ctx, directoryID, logID, []byte("mutation"), ts); err != nil {
				t.Fatalf("send(%v, %v): %v", logID, ts, err)
			}
		}
		highs, err := m.HighWatermarks(ctx, directoryID)
		if err != nil {
			t.Fatalf("HighWatermarks(): %v", err)
		}
		if !cmp.Equal(highs, tc.want) {
			t.Errorf("HighWatermarks(): %v, want %v", highs, tc.want)
		}
>>>>>>> 95963a3f
	}
}

func TestReadLog(t *testing.T) {
	ctx := context.Background()
	logID := int64(5)
<<<<<<< HEAD
	m := newForTest(ctx, t, logID)
	for i := byte(0); i < 10; i++ {
		entry := &pb.EntryUpdate{Mutation: &pb.Entry{Index: []byte{i}}}
		if err := m.Send(ctx, domainID, entry); err != nil {
			t.Fatalf("Send(): %v", err)
		}
	}

	for _, tc := range []struct {
		batchSize int32
		count     int
	}{
		{batchSize: 0, count: 0},
		{batchSize: 1, count: 1},
		{batchSize: 1, count: 1},
		{batchSize: 100, count: 10},
	} {
		rows, err := m.ReadLog(ctx, domainID, logID, 0, time.Now().UnixNano(), tc.batchSize)
		if err != nil {
			t.Fatalf("ReadLog(): %v", err)
		}
		if got, want := len(rows), tc.count; got != want {
			t.Fatalf("ReadLog(): len: %v, want %v", got, want)
		}
		for i, r := range rows {
			if got, want := r.Mutation.GetIndex()[0], byte(i); got != want {
				t.Errorf("ReadLog()[%v]: %v, want %v", i, got, want)
			}
		}
=======
	if err := m.AddLogs(ctx, directoryID, logID); err != nil {
		t.Fatalf("AddLogs(): %v", err)
	}
	if err := m.Send(ctx, directoryID, &pb.EntryUpdate{}); err != nil {
		t.Fatalf("Send(): %v", err)
	}

	rows, err := m.ReadLog(ctx, directoryID, logID, 0, time.Now().UnixNano())
	if err != nil {
		t.Fatalf("ReadLog(): %v", err)
	}
	if got, want := len(rows), 1; got != want {
		t.Fatalf("ReadLog(): len: %v, want %v", got, want)
>>>>>>> 95963a3f
	}
}<|MERGE_RESOLUTION|>--- conflicted
+++ resolved
@@ -27,12 +27,12 @@
 	_ "github.com/mattn/go-sqlite3"
 )
 
-func newForTest(ctx context.Context, t *testing.T, shardIDs ...int64) *Mutations {
+func newForTest(ctx context.Context, t *testing.T, logIDs ...int64) *Mutations {
 	m, err := New(newDB(t))
 	if err != nil {
 		t.Fatalf("Failed to create Mutations: %v", err)
 	}
-	if err := m.AddLogs(ctx, domainID, shardIDs...); err != nil {
+	if err := m.AddLogs(ctx, directoryID, logIDs...); err != nil {
 		t.Fatalf("AddLogs(): %v", err)
 	}
 	return m
@@ -56,17 +56,7 @@
 		}},
 	} {
 		t.Run(tc.desc, func(t *testing.T) {
-<<<<<<< HEAD
 			m := newForTest(ctx, t, tc.send...)
-=======
-			m, err := New(newDB(t))
-			if err != nil {
-				t.Fatalf("Failed to create Mutations: %v", err)
-			}
-			if err := m.AddLogs(ctx, directoryID, tc.send...); err != nil {
-				t.Fatalf("AddLogs(): %v", err)
-			}
->>>>>>> 95963a3f
 			logs := make(map[int64]bool)
 			for i := 0; i < 10*len(tc.wantLogs); i++ {
 				logID, err := m.randLog(ctx, directoryID)
@@ -94,13 +84,6 @@
 	ts2 := ts1.Add(time.Duration(1))
 	ts3 := ts2.Add(time.Duration(1))
 
-<<<<<<< HEAD
-=======
-	if err := m.AddLogs(ctx, directoryID, 1, 2); err != nil {
-		t.Fatalf("AddLogs(): %v", err)
-	}
-
->>>>>>> 95963a3f
 	// Test cases are cumulative. Earlier test caes setup later test cases.
 	for _, tc := range []struct {
 		desc     string
@@ -123,22 +106,17 @@
 
 func TestWatermark(t *testing.T) {
 	ctx := context.Background()
-	shardIDs := []int64{1, 2}
-	m := newForTest(ctx, t, shardIDs...)
+	logIDs := []int64{1, 2}
+	m := newForTest(ctx, t, logIDs...)
 	update := []byte("bar")
 
-<<<<<<< HEAD
 	startTS := time.Now()
 	for ts := startTS; ts.Before(startTS.Add(10)); ts = ts.Add(1) {
-		for _, shardID := range shardIDs {
-			if err := m.send(ctx, domainID, shardID, update, ts); err != nil {
-				t.Fatalf("m.send(%v): %v", shardID, err)
+		for _, logID := range logIDs {
+			if err := m.send(ctx, directoryID, logID, update, ts); err != nil {
+				t.Fatalf("m.send(%v): %v", logID, err)
 			}
 		}
-=======
-	if err := m.AddLogs(ctx, directoryID, 1, 2, 3); err != nil {
-		t.Fatalf("AddLogs(): %v", err)
->>>>>>> 95963a3f
 	}
 
 	start := startTS.UnixNano()
@@ -158,9 +136,8 @@
 		{desc: "start1", logID: 1, start: start + 2, batchSize: 5, want: start + 7, count: 5},
 		{desc: "start8", logID: 1, start: start + 8, batchSize: 5, want: start + 9, count: 1},
 	} {
-<<<<<<< HEAD
 		t.Run(tc.desc, func(t *testing.T) {
-			count, got, err := m.HighWatermark(ctx, domainID, tc.logID, tc.start, tc.batchSize)
+			count, got, err := m.HighWatermark(ctx, directoryID, tc.logID, tc.start, tc.batchSize)
 			if err != nil {
 				t.Errorf("highWatermark(): %v", err)
 			}
@@ -171,31 +148,16 @@
 				t.Errorf("highWatermark(%v) count: %v, want %v", tc.start, count, tc.count)
 			}
 		})
-=======
-		for logID, ts := range tc.send {
-			if err := m.send(ctx, directoryID, logID, []byte("mutation"), ts); err != nil {
-				t.Fatalf("send(%v, %v): %v", logID, ts, err)
-			}
-		}
-		highs, err := m.HighWatermarks(ctx, directoryID)
-		if err != nil {
-			t.Fatalf("HighWatermarks(): %v", err)
-		}
-		if !cmp.Equal(highs, tc.want) {
-			t.Errorf("HighWatermarks(): %v, want %v", highs, tc.want)
-		}
->>>>>>> 95963a3f
 	}
 }
 
 func TestReadLog(t *testing.T) {
 	ctx := context.Background()
 	logID := int64(5)
-<<<<<<< HEAD
 	m := newForTest(ctx, t, logID)
 	for i := byte(0); i < 10; i++ {
 		entry := &pb.EntryUpdate{Mutation: &pb.Entry{Index: []byte{i}}}
-		if err := m.Send(ctx, domainID, entry); err != nil {
+		if err := m.Send(ctx, directoryID, entry); err != nil {
 			t.Fatalf("Send(): %v", err)
 		}
 	}
@@ -209,7 +171,7 @@
 		{batchSize: 1, count: 1},
 		{batchSize: 100, count: 10},
 	} {
-		rows, err := m.ReadLog(ctx, domainID, logID, 0, time.Now().UnixNano(), tc.batchSize)
+		rows, err := m.ReadLog(ctx, directoryID, logID, 0, time.Now().UnixNano(), tc.batchSize)
 		if err != nil {
 			t.Fatalf("ReadLog(): %v", err)
 		}
@@ -221,20 +183,5 @@
 				t.Errorf("ReadLog()[%v]: %v, want %v", i, got, want)
 			}
 		}
-=======
-	if err := m.AddLogs(ctx, directoryID, logID); err != nil {
-		t.Fatalf("AddLogs(): %v", err)
-	}
-	if err := m.Send(ctx, directoryID, &pb.EntryUpdate{}); err != nil {
-		t.Fatalf("Send(): %v", err)
-	}
-
-	rows, err := m.ReadLog(ctx, directoryID, logID, 0, time.Now().UnixNano())
-	if err != nil {
-		t.Fatalf("ReadLog(): %v", err)
-	}
-	if got, want := len(rows), 1; got != want {
-		t.Fatalf("ReadLog(): len: %v, want %v", got, want)
->>>>>>> 95963a3f
 	}
 }