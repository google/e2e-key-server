// Copyright 2018 Google Inc. All Rights Reserved.
//
// Licensed under the Apache License, Version 2.0 (the "License");
// you may not use this file except in compliance with the License.
// You may obtain a copy of the License at
//
//     http://www.apache.org/licenses/LICENSE-2.0
//
// Unless required by applicable law or agreed to in writing, software
// distributed under the License is distributed on an "AS IS" BASIS,
// WITHOUT WARRANTIES OR CONDITIONS OF ANY KIND, either express or implied.
// See the License for the specific language governing permissions and
// limitations under the License.

// Package keysets implements the storage.KeySets interface.
package keysets

import (
	"context"
	"database/sql"
	"fmt"

	"github.com/golang/protobuf/proto"

	"github.com/google/tink/go/tink"
)

const (
	schema = `
CREATE TABLE IF NOT EXISTS KeySets(
InstanceID            BIGINT NOT NULL,
DomainID              VARCHAR(40) NOT NULL,
AppID                 VARCHAR(40) NOT NULL,
KeySet                MEDIUMBLOB NOT NULL,
PRIMARY KEY(InstanceID,DomainID,AppID)
);`

	getSQL = `SELECT * FROM KeySets WHERE InstanceID = ? AND DomainID = ? AND AppID = ?`
	setSQL = `INSERT INTO KeySets (InstanceID, DomainID, AppID, KeySet) VALUES (?, ?, ?, ?);`
)

// Storage stores keysets, backed by an SQL database.
type Storage struct {
	db *sql.DB
}

type keyset struct {
	InstanceID int64
	DomainID   string
	AppID      string
	KeySet     []byte
}

// newKeyset converts a tpb.KeySet to keyset.
<<<<<<< HEAD
func newKeyset(instance int64, domainID, appID string, k proto.Message) (*keyset, error) {
	data, err := proto.Marshal(k)
=======
func newKeyset(instance int64, domainID, appID string, k *tink.KeysetHandle) (*keyset, error) {
	serializedKeyset, err := proto.Marshal(k.Keyset())
>>>>>>> e907ca5a
	if err != nil {
		return nil, err
	}
	return &keyset{
		InstanceID: instance,
		DomainID:   domainID,
		AppID:      appID,
		KeySet:     serializedKeyset,
	}, nil
}

// Proto converts a keyset to a tpb.KeySet proto.
func (k *keyset) Proto() (*tink.KeysetHandle, error) {
	return tink.CleartextKeysetHandle().ParseSerializedKeyset(k.KeySet)
}

// New returns a storage.KeySets client backed by an SQL table.
func New(db *sql.DB) (*Storage, error) {
	s := &Storage{db: db}
	// Create schema.
	if _, err := s.db.Exec(schema); err != nil {
		return nil, fmt.Errorf("failed to create keyset table: %v", err)
	}
	return s, db.Ping()
}

// Get returns a stored keyset.
func (s *Storage) Get(ctx context.Context, instance int64, domainID, appID string) (*tink.KeysetHandle, error) {
	readStmt, err := s.db.PrepareContext(ctx, getSQL)
	if err != nil {
		return nil, err
	}
	defer readStmt.Close()
	r := keyset{}
	if err := readStmt.QueryRowContext(ctx, instance, domainID, appID).Scan(
		&r.InstanceID,
		&r.DomainID,
		&r.AppID,
		&r.KeySet); err != nil {
		return nil, err
	}

	return r.Proto()
}

// Set saves a keyset.
func (s *Storage) Set(ctx context.Context, instance int64, domainID, appID string, k *tink.KeysetHandle) error {
	r, err := newKeyset(instance, domainID, appID, k)
	if err != nil {
		return err
	}

	// Prepare SQL.
	writeStmt, err := s.db.PrepareContext(ctx, setSQL)
	if err != nil {
		return err
	}
	defer writeStmt.Close()
	_, err = writeStmt.ExecContext(ctx,
		r.InstanceID,
		r.DomainID,
		r.AppID,
		r.KeySet)
	return err
}<|MERGE_RESOLUTION|>--- conflicted
+++ resolved
@@ -52,13 +52,8 @@
 }
 
 // newKeyset converts a tpb.KeySet to keyset.
-<<<<<<< HEAD
-func newKeyset(instance int64, domainID, appID string, k proto.Message) (*keyset, error) {
-	data, err := proto.Marshal(k)
-=======
 func newKeyset(instance int64, domainID, appID string, k *tink.KeysetHandle) (*keyset, error) {
 	serializedKeyset, err := proto.Marshal(k.Keyset())
->>>>>>> e907ca5a
 	if err != nil {
 		return nil, err
 	}
