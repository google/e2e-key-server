--- conflicted
+++ resolved
@@ -181,11 +181,7 @@
 
 	pb.RegisterKeyTransparencyServer(gsvr, keyserver.New(
 		logEnv.Log, mapEnv.Map,
-<<<<<<< HEAD
-		entry.ReduceFn, directoryStorage,
-=======
 		entry.IsValidEntry, directoryStorage,
->>>>>>> ae850018
 		mutations, mutations,
 		monitoring.InertMetricFactory{},
 	))
