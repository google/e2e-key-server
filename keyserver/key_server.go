// Copyright 2016 Google Inc. All Rights Reserved.
//
// Licensed under the Apache License, Version 2.0 (the "License");
// you may not use this file except in compliance with the License.
// You may obtain a copy of the License at
//
//     http://www.apache.org/licenses/LICENSE-2.0
//
// Unless required by applicable law or agreed to in writing, software
// distributed under the License is distributed on an "AS IS" BASIS,
// WITHOUT WARRANTIES OR CONDITIONS OF ANY KIND, either express or implied.
// See the License for the specific language governing permissions and
// limitations under the License.

// Package keyserver implements a transparent key server for End to End.
package keyserver

import (
	"bytes"
	"math"

<<<<<<< HEAD
	"github.com/google/e2e-key-server/vrf"
	"github.com/golang/protobuf/proto"
=======
>>>>>>> 27d6f662
	"github.com/google/e2e-key-server/appender"
	"github.com/google/e2e-key-server/auth"
	"github.com/google/e2e-key-server/db/commitments"
	"github.com/google/e2e-key-server/db/queue"
	"github.com/google/e2e-key-server/tree"

	"github.com/golang/protobuf/proto"
	"golang.org/x/net/context"
	"google.golang.org/grpc"
	"google.golang.org/grpc/codes"

	ctmap "github.com/google/e2e-key-server/proto/security_ctmap"
	pb "github.com/google/e2e-key-server/proto/security_e2ekeys"
)

// Server holds internal state for the key server.
type Server struct {
	committer commitments.Committer
	queue     queue.Queuer
	auth      auth.Authenticator
	tree      tree.SparseHist
	appender  appender.Appender
	vrf       vrf.PrivateKey
}

// Create creates a new instance of the key server.
<<<<<<< HEAD
func New(committer commitments.Committer, queue db.Queuer, tree tree.Sparse, appender appender.Appender, vrf vrf.PrivateKey) *Server {
=======
func New(committer commitments.Committer, queue queue.Queuer, tree tree.SparseHist, appender appender.Appender) *Server {
>>>>>>> 27d6f662
	return &Server{
		committer: committer,
		queue:     queue,
		auth:      auth.New(),
		tree:      tree,
		appender:  appender,
		vrf:       vrf,
	}
}

// GetEntry returns a user's profile and proof that there is only one object for
// this user and that it is the same one being provided to everyone else.
// GetEntry also supports querying past values by setting the epoch field.
func (s *Server) GetEntry(ctx context.Context, in *pb.GetEntryRequest) (*pb.GetEntryResponse, error) {
	index, proof := s.vrf.Evaluate([]byte(in.UserId))

	// Get an append-only proof for the signed tree head.
	e := in.Epoch
	if in.Epoch == math.MaxInt64 {
		e = s.appender.Latest(ctx)
	}
	data, err := s.appender.GetByIndex(ctx, e)
	if err != nil {
		return nil, err
	}
	seh := ctmap.SignedEpochHead{}
	err = proto.Unmarshal(data, &seh)
	if err != nil {
		return nil, err
	}

	neighbors, err := s.tree.NeighborsAt(ctx, index, e)
	if err != nil {
		return nil, err
	}

	// result contains the returned GetEntryResponse.
	result := &pb.GetEntryResponse{
		Index:            index[:],
		IndexProof:       proof,
		SignedEpochHeads: []*ctmap.SignedEpochHead{&seh},
<<<<<<< HEAD
	}

	// Retrieve the leaf if this is not a proof of absence.
	leaf, err := s.tree.ReadLeaf(ctx, index[:])
=======
		// TODO(cesarghali): Fill IndexProof.
		MerkleTreeNeighbors: neighbors,
	}

	// Retrieve the leaf if this is not a proof of absence.
	leaf, err := s.tree.ReadLeafAt(ctx, index, e)
>>>>>>> 27d6f662
	if err == nil {
		result.Entry = new(ctmap.Entry)
		if err := proto.Unmarshal(leaf, result.Entry); err != nil {
			return nil, grpc.Errorf(codes.Internal, "Cannot unmarshal entry")
		}

		// If entryStorage.SignedEntryUpdate.NewEntry have an
		// exact index as the requested one, fill out the
		// corresponding profile and its commitment.
		if bytes.Equal(result.Entry.Index, index[:]) {
			commitment, err := s.committer.ReadCommitment(ctx, result.Entry.ProfileCommitment)
			if err != nil {
				return nil, err
			}
			result.Profile = commitment.Data
			result.CommitmentKey = commitment.Key

		}
	}

<<<<<<< HEAD
	neighbors, err := s.tree.Neighbors(ctx, index[:])
	log.Printf("Neighbors(%v)=%v,%v", index, neighbors, err)
	// TODO: return historical values for epoch.
	result.MerkleTreeNeighbors = neighbors
	if err != nil {
		return nil, err
	}

=======
>>>>>>> 27d6f662
	return result, nil
}

// ListEntryHistory returns a list of EntryProofs covering a period of time.
func (s *Server) ListEntryHistory(ctx context.Context, in *pb.ListEntryHistoryRequest) (*pb.ListEntryHistoryResponse, error) {
	return nil, grpc.Errorf(codes.Unimplemented, "Unimplemented")
}

// UpdateEntry updates a user's profile. If the user does not exist, a new
// profile will be created.
func (s *Server) UpdateEntry(ctx context.Context, in *pb.UpdateEntryRequest) (*pb.UpdateEntryResponse, error) {
	if err := s.validateUpdateEntryRequest(ctx, in); err != nil {
		return nil, err
	}

	index, _ := s.vrf.Evaluate([]byte(in.UserId))
	// The mutation is an update to the commitment.
	m, err := proto.Marshal(in.GetSignedEntryUpdate())
	if err != nil {
		return nil, err
	}

	// Unmarshal entry.
	entry := new(ctmap.Entry)
	if err := proto.Unmarshal(in.GetSignedEntryUpdate().NewEntry, entry); err != nil {
		return nil, grpc.Errorf(codes.Internal, "Cannot unmarshal entry")
	}

	if err := s.committer.WriteCommitment(ctx, entry.ProfileCommitment, in.CommitmentKey, in.Profile); err != nil {
		return nil, err
	}

<<<<<<< HEAD
	if err := s.queue.QueueMutation(ctx, index[:], m); err != nil {
=======
	if err := s.queue.Enqueue(index, m); err != nil {
>>>>>>> 27d6f662
		return nil, err
	}

	return &pb.UpdateEntryResponse{}, nil
	// TODO: return proof if the entry has been added in an epoch alredy.
}

// List the Signed Epoch Heads, from epoch to epoch.
func (s *Server) ListSEH(ctx context.Context, in *pb.ListSEHRequest) (*pb.ListSEHResponse, error) {
	return nil, grpc.Errorf(codes.Unimplemented, "Unimplemented")
}

// List the SignedEntryUpdates by update number.
func (s *Server) ListUpdate(ctx context.Context, in *pb.ListUpdateRequest) (*pb.ListUpdateResponse, error) {
	return nil, grpc.Errorf(codes.Unimplemented, "Unimplemented")
}

// ListSteps combines SEH and SignedEntryUpdates into single list.
func (s *Server) ListSteps(ctx context.Context, in *pb.ListStepsRequest) (*pb.ListStepsResponse, error) {
	return nil, grpc.Errorf(codes.Unimplemented, "Unimplemented")
}<|MERGE_RESOLUTION|>--- conflicted
+++ resolved
@@ -19,16 +19,12 @@
 	"bytes"
 	"math"
 
-<<<<<<< HEAD
-	"github.com/google/e2e-key-server/vrf"
-	"github.com/golang/protobuf/proto"
-=======
->>>>>>> 27d6f662
 	"github.com/google/e2e-key-server/appender"
 	"github.com/google/e2e-key-server/auth"
 	"github.com/google/e2e-key-server/db/commitments"
 	"github.com/google/e2e-key-server/db/queue"
 	"github.com/google/e2e-key-server/tree"
+	"github.com/google/e2e-key-server/vrf"
 
 	"github.com/golang/protobuf/proto"
 	"golang.org/x/net/context"
@@ -50,11 +46,7 @@
 }
 
 // Create creates a new instance of the key server.
-<<<<<<< HEAD
-func New(committer commitments.Committer, queue db.Queuer, tree tree.Sparse, appender appender.Appender, vrf vrf.PrivateKey) *Server {
-=======
-func New(committer commitments.Committer, queue queue.Queuer, tree tree.SparseHist, appender appender.Appender) *Server {
->>>>>>> 27d6f662
+func New(committer commitments.Committer, queue queue.Queuer, tree tree.SparseHist, appender appender.Appender, vrf vrf.PrivateKey) *Server {
 	return &Server{
 		committer: committer,
 		queue:     queue,
@@ -93,22 +85,14 @@
 
 	// result contains the returned GetEntryResponse.
 	result := &pb.GetEntryResponse{
-		Index:            index[:],
-		IndexProof:       proof,
-		SignedEpochHeads: []*ctmap.SignedEpochHead{&seh},
-<<<<<<< HEAD
-	}
-
-	// Retrieve the leaf if this is not a proof of absence.
-	leaf, err := s.tree.ReadLeaf(ctx, index[:])
-=======
-		// TODO(cesarghali): Fill IndexProof.
+		Index:               index[:],
+		IndexProof:          proof,
+		SignedEpochHeads:    []*ctmap.SignedEpochHead{&seh},
 		MerkleTreeNeighbors: neighbors,
 	}
 
 	// Retrieve the leaf if this is not a proof of absence.
 	leaf, err := s.tree.ReadLeafAt(ctx, index, e)
->>>>>>> 27d6f662
 	if err == nil {
 		result.Entry = new(ctmap.Entry)
 		if err := proto.Unmarshal(leaf, result.Entry); err != nil {
@@ -129,17 +113,6 @@
 		}
 	}
 
-<<<<<<< HEAD
-	neighbors, err := s.tree.Neighbors(ctx, index[:])
-	log.Printf("Neighbors(%v)=%v,%v", index, neighbors, err)
-	// TODO: return historical values for epoch.
-	result.MerkleTreeNeighbors = neighbors
-	if err != nil {
-		return nil, err
-	}
-
-=======
->>>>>>> 27d6f662
 	return result, nil
 }
 
@@ -172,11 +145,7 @@
 		return nil, err
 	}
 
-<<<<<<< HEAD
-	if err := s.queue.QueueMutation(ctx, index[:], m); err != nil {
-=======
 	if err := s.queue.Enqueue(index, m); err != nil {
->>>>>>> 27d6f662
 		return nil, err
 	}
 
