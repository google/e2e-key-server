// Copyright 2015 Google Inc. All Rights Reserved.
//
// Licensed under the Apache License, Version 2.0 (the "License");
// you may not use this file except in compliance with the License.
// You may obtain a copy of the License at
//
//     http://www.apache.org/licenses/LICENSE-2.0
//
// Unless required by applicable law or agreed to in writing, software
// distributed under the License is distributed on an "AS IS" BASIS,
// WITHOUT WARRANTIES OR CONDITIONS OF ANY KIND, either express or implied.
// See the License for the specific language governing permissions and
// limitations under the License.

// Package keyserver implements a transparent key server for End to End.
package keyserver

import (
	"encoding/hex"

	"github.com/golang/protobuf/proto"
	"github.com/google/e2e-key-server/auth"
	"github.com/google/e2e-key-server/merkle"
	"github.com/google/e2e-key-server/storage"
	"golang.org/x/net/context"
	"google.golang.org/grpc"
	"google.golang.org/grpc/codes"

	corepb "github.com/google/e2e-key-server/proto/core"
	v2pb "github.com/google/e2e-key-server/proto/v2"
	proto3 "google/protobuf"
)

// Server holds internal state for the key server.
type Server struct {
	store  storage.Storage
	auth auth.Authenticator
	tree *merkle.Tree
}

// Create creates a new instance of the key server with an arbitrary datastore.
func New(storage storage.Storage, tree *merkle.Tree) *Server {
	srv := &Server{
		store:  storage,
		auth: auth.New(),
		tree: tree,
	}
	return srv
}

// GetUser returns a user's profile and proof that there is only one object for
// this user and that it is the same one being provided to everyone else.
// GetUser also supports querying past values by setting the epoch field.
func (s *Server) GetUser(ctx context.Context, in *v2pb.GetUserRequest) (*v2pb.EntryProfileAndProof, error) {
	_, index, err := s.Vuf(in.UserId)
	if err != nil {
		return nil, err
	}

	vuf, err := hex.DecodeString(index)
	if err != nil {
		return nil, err
	}

	// Get the commitment timestamp corresponding to the user's profile in
	// the given, or latest, epoch.
	epoch := in.Epoch
	if epoch == 0 {
		epoch = merkle.GetCurrentEpoch()
	}
	commitmentTS, err := s.tree.GetLeafCommitmentTimestamp(epoch, index)
	if err != nil {
		if grpc.Code(err) == codes.NotFound {
			// Return an empty proof.
			return proofOfAbsence(vuf), nil
		}
		return nil, err
	}

	entryStorage, err := s.store.Read(ctx, commitmentTS)
	if err != nil {
		if grpc.Code(err) == codes.NotFound {
			// Return an empty proof.
			return proofOfAbsence(vuf), nil
		}
		return nil, err
	}

	seu := new(v2pb.SignedEntryUpdate)
	entry := new(v2pb.Entry)

	if err := proto.Unmarshal(entryStorage.SignedEntryUpdate, seu); err != nil {
		return nil, grpc.Errorf(codes.InvalidArgument, "Cannot unmarshal signed_entry_update")
	}
	if err := proto.Unmarshal(seu.Entry, entry); err != nil {
		return nil, grpc.Errorf(codes.InvalidArgument, "Cannot unmarshal entry")
	}

	result := &v2pb.EntryProfileAndProof{
		Entry:          entry,
		Profile:        entryStorage.Profile,
<<<<<<< HEAD
		IndexSignature: &v2pb.UVF{[]byte(vuf)},
=======
		ProfileNonce: entryStorage.ProfileNonce,
		//TODO(cesarghali): add Seh
		IndexSignature: &v2pb.UVF{[]byte(index)},
>>>>>>> 4758f39d
	}
	return result, nil
}

func proofOfAbsence(vuf []byte) *v2pb.EntryProfileAndProof {
	return &v2pb.EntryProfileAndProof{
		IndexSignature: &v2pb.UVF{vuf},
	}
}

// ListUserHistory returns a list of UserProofs covering a period of time.
func (s *Server) ListUserHistory(ctx context.Context, in *v2pb.ListUserHistoryRequest) (*v2pb.ListUserHistoryResponse, error) {
	historyResponse := new(v2pb.ListUserHistoryResponse)

	// Read current epoch and build the user history up to it. If the epoch
	// advances while building the history, future epochs will not be
	// included.
	nextEpoch, endEpoch, err := s.getNextAndEndEpoch(in.StartEpoch, merkle.GetCurrentEpoch(), in.PageSize)
	if err != nil {
		return nil, err
	}
	historyResponse.NextEpoch = nextEpoch

	// Get EntryProfileAndProof in epoch = [startEpoch, endEpoch].
	for i := in.StartEpoch; i <= endEpoch; i++ {
		result, err := s.GetUser(ctx, &v2pb.GetUserRequest{
			Epoch: i,
			UserId: in.UserId,
		})
		if err != nil {
			return nil, err
		}
		historyResponse.Values = append(historyResponse.GetValues(), result)
	}

	return historyResponse, nil
}

// UpdateUser updates a user's profile. If the user does not exist, a new
// profile will be created.
func (s *Server) UpdateUser(ctx context.Context, in *v2pb.UpdateUserRequest) (*proto3.Empty, error) {
	if err := s.validateUpdateUserRequest(ctx, in); err != nil {
		return nil, err
	}

	e := &corepb.EntryStorage{
		// CommitmentTimestamp is set by storage.
		SignedEntryUpdate: in.GetUpdate().SignedEntryUpdate,
		Profile:     in.GetUpdate().Profile,
		ProfileNonce: in.GetUpdate().ProfileNonce,
		// TODO(cesarghali): set Domain.
	}

	// If entry does not exist, insert it, otherwise update.
	if err := s.store.Write(ctx, e); err != nil {
		return nil, err
	}

	return &proto3.Empty{}, nil
}

// List the Signed Epoch Heads, from epoch to epoch.
func (s *Server) ListSEH(ctx context.Context, in *v2pb.ListSEHRequest) (*v2pb.ListSEHResponse, error) {
	return nil, grpc.Errorf(codes.Unimplemented, "Unimplemented")
}

// List the SignedEntryUpdates by update number.
func (s *Server) ListUpdate(ctx context.Context, in *v2pb.ListUpdateRequest) (*v2pb.ListUpdateResponse, error) {
	updateResponse := new(v2pb.ListUpdateResponse)

	// Read current commitment timestamp and build the updates list up to
	// it. If the timestamp advances while building the history, future
	// timestamps will not be included.
	currentCommitmentTS := storage.GetCurrentCommitmentTimestamp()
	if in.StartCommitmentTimestamp > currentCommitmentTS {
		return nil, grpc.Errorf(codes.InvalidArgument, "Start commitment timestamp does not exist")
	}

	// Get SignedEntryUpdates in timestamp = [startCommitmentTS,
	// endCommitmentTS].
	res, err := s.store.ReadRange(ctx, in.StartCommitmentTimestamp, in.PageSize)
	if err != nil {
		return nil, err
	}
	for _, entryStorage := range(res) {
		updateResponse.Updates = append(updateResponse.Updates, entryStorage.SignedEntryUpdate)
	}

	return updateResponse, nil
}

// ListSteps combines SEH and SignedEntryUpdates into single list.
func (s *Server) ListSteps(ctx context.Context, in *v2pb.ListStepsRequest) (*v2pb.ListStepsResponse, error) {
	return nil, grpc.Errorf(codes.Unimplemented, "Unimplemented")
}

// getNextAndEndEpoch returns the next and end epochs based on start and current
// epochs.
func (s *Server) getNextAndEndEpoch(start uint64, current uint64, pageSize int32) (uint64, uint64, error) {
	if start > current {
		return 0, 0, grpc.Errorf(codes.InvalidArgument, "Start interval does not exist")
	}

	// By default next is zero and end is equal to current. Zero next means
	// all requested entries are returned.
	next := uint64(0)
	end := current
	// pageSize equals to 0 means no limit on number of entries. if it's not
	// and the calculated next does not exceed or equal to current, set both
	// end and next to their calculated values.
	if pageSize != 0 && current > start + uint64(pageSize) - 1 {
		end = start + uint64(pageSize) - 1
		next = end + 1
	}

	return next, end, nil
}<|MERGE_RESOLUTION|>--- conflicted
+++ resolved
@@ -99,13 +99,9 @@
 	result := &v2pb.EntryProfileAndProof{
 		Entry:          entry,
 		Profile:        entryStorage.Profile,
-<<<<<<< HEAD
-		IndexSignature: &v2pb.UVF{[]byte(vuf)},
-=======
 		ProfileNonce: entryStorage.ProfileNonce,
 		//TODO(cesarghali): add Seh
-		IndexSignature: &v2pb.UVF{[]byte(index)},
->>>>>>> 4758f39d
+		IndexSignature: &v2pb.UVF{vuf},
 	}
 	return result, nil
 }
