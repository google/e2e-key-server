// Copyright 2016 Google Inc. All Rights Reserved.
//
// Licensed under the Apache License, Version 2.0 (the "License");
// you may not use this file except in compliance with the License.
// You may obtain a copy of the License at
//
//     http://www.apache.org/licenses/LICENSE-2.0
//
// Unless required by applicable law or agreed to in writing, software
// distributed under the License is distributed on an "AS IS" BASIS,
// WITHOUT WARRANTIES OR CONDITIONS OF ANY KIND, either express or implied.
// See the License for the specific language governing permissions and
// limitations under the License.

package integration

import (
	"database/sql"
	"fmt"
	"net"
	"net/http"
	"net/http/httptest"
	"testing"

	"github.com/google/e2e-key-server/appender"
	"github.com/google/e2e-key-server/client"
	"github.com/google/e2e-key-server/commitments"
	"github.com/google/e2e-key-server/keyserver"
	"github.com/google/e2e-key-server/mutator/entry"
	"github.com/google/e2e-key-server/queue"
	"github.com/google/e2e-key-server/signer"
	"github.com/google/e2e-key-server/tree/sparse/sqlhist"
	"github.com/google/e2e-key-server/vrf"
	"github.com/google/e2e-key-server/vrf/p256"

	"github.com/coreos/etcd/integration"
	_ "github.com/mattn/go-sqlite3"
	"google.golang.org/grpc"

	v2pb "github.com/google/e2e-key-server/proto/security_e2ekeys_v2"
)

const (
	clusterSize      = 1
	mapID            = "testID"
	ValidSTHResponse = `{"tree_size":3721782,"timestamp":1396609800587,
        "sha256_root_hash":"SxKOxksguvHPyUaKYKXoZHzXl91Q257+JQ0AUMlFfeo=",
        "tree_head_signature":"BAMARjBEAiBUYO2tODlUUw4oWGiVPUHqZadRRyXs9T2rSXchA79VsQIgLASkQv3cu4XdPFCZbgFkIUefniNPCpO3LzzHX53l+wg="}`
	ValidSTHResponseTreeSize          = 3721782
	ValidSTHResponseTimestamp         = 1396609800587
	ValidSTHResponseSHA256RootHash    = "SxKOxksguvHPyUaKYKXoZHzXl91Q257+JQ0AUMlFfeo="
	ValidSTHResponseTreeHeadSignature = "BAMARjBEAiBUYO2tODlUUw4oWGiVPUHqZadRRyXs9T2rSXchA79VsQIgLASkQv3cu4XdPFCZbgFkIUefniNPCpO3LzzHX53l+wg="
)

func NewDB(t testing.TB) *sql.DB {
	db, err := sql.Open("sqlite3", ":memory:")
	if err != nil {
		t.Fatalf("sql.Open(): %v", err)
	}
	return db
}

func Listen(t testing.TB) (string, net.Listener) {
	lis, err := net.Listen("tcp", ":0")
	if err != nil {
		t.Fatalf("Failed to listen: %v", err)
	}
	_, port, err := net.SplitHostPort(lis.Addr().String())
	if err != nil {
		t.Fatal("Failed to parse listener address: %v", err)
	}
	addr := "localhost:" + port
	return addr, lis
}

type Env struct {
	GRPCServer *grpc.Server
	V2Server   *keyserver.Server
	Conn       *grpc.ClientConn
	Client     *client.Client
	Signer     *signer.Signer
	db         *sql.DB
	clus       *integration.ClusterV3
	VrfPriv    vrf.PrivateKey
	Cli        v2pb.E2EKeyServiceClient
	mapLog     *httptest.Server
}

// NewEnv sets up common resources for tests.
func NewEnv(t *testing.T) *Env {
	hs := httptest.NewServer(http.HandlerFunc(func(w http.ResponseWriter, r *http.Request) {
<<<<<<< HEAD
		if r.URL.Path == "/ct/v1/get-sth" {
			fmt.Fprintf(w, `{"tree_size": %d, "timestamp": %d, "sha256_root_hash": "%s", "tree_head_signature": "%s"}`,
				ValidSTHResponseTreeSize, int64(ValidSTHResponseTimestamp), ValidSTHResponseSHA256RootHash,
				ValidSTHResponseTreeHeadSignature)
			return
		} else if r.URL.Path == "/ct/v1/add-json" {
			w.Write([]byte(`{"sct_version":0,"id":"KHYaGJAn++880NYaAY12sFBXKcenQRvMvfYE9F1CYVM=","timestamp":1337,"extensions":"","signature":"BAMARjBEAiAIc21J5ZbdKZHw5wLxCP+MhBEsV5+nfvGyakOIv6FOvAIgWYMZb6Pw///uiNM7QTg2Of1OqmK1GbeGuEl9VJN8v8c="}`))
			return
		}
		t.Fatalf("Incorrect URL path: %s", r.URL.Path)
	}))

	/*
		hs := httptest.NewServer(http.HandlerFunc(func(w http.ResponseWriter, r *http.Request) {
	*/
=======
		_, err := w.Write([]byte(`{"sct_version":0,"id":"KHYaGJAn++880NYaAY12sFBXKcenQRvMvfYE9F1CYVM=","timestamp":1337,"extensions":"","signature":"BAMARjBEAiAIc21J5ZbdKZHw5wLxCP+MhBEsV5+nfvGyakOIv6FOvAIgWYMZb6Pw///uiNM7QTg2Of1OqmK1GbeGuEl9VJN8v8c="}`))
		if err != nil {
			return
		}
	}))
>>>>>>> 9dcb13d8
	clus := integration.NewClusterV3(t, &integration.ClusterConfig{Size: clusterSize})
	sqldb := NewDB(t)

	// Common data structures.
	queue := queue.New(clus.RandClient(), mapID)
	tree := sqlhist.New(sqldb, mapID)
	appender := appender.New(sqldb, mapID, hs.URL)
	vrfPriv, vrfPub := p256.GenerateKey()
	mutator := entry.New()

	commitments := commitments.New(sqldb, mapID)
	server := keyserver.New(commitments, queue, tree, appender, vrfPriv, mutator)
	s := grpc.NewServer()
	v2pb.RegisterE2EKeyServiceServer(s, server)

	signer := signer.New(queue, tree, mutator, appender)
	signer.CreateEpoch()

	addr, lis := Listen(t)
	go s.Serve(lis)

	// Client
	cc, err := grpc.Dial(addr, grpc.WithInsecure())
	if err != nil {
		t.Fatalf("Dial(%q) = %v", addr, err)
	}
	cli := v2pb.NewE2EKeyServiceClient(cc)
	client := client.New(cli, vrfPub, hs.URL)
	client.RetryCount = 0

	return &Env{s, server, cc, client, signer, sqldb, clus, vrfPriv, cli, hs}
}

// Close releases resources allocated by NewEnv.
func (env *Env) Close(t *testing.T) {
	env.Conn.Close()
	env.GRPCServer.Stop()
	env.db.Close()
	env.clus.Terminate(t)
	env.mapLog.Close()
}<|MERGE_RESOLUTION|>--- conflicted
+++ resolved
@@ -89,7 +89,6 @@
 // NewEnv sets up common resources for tests.
 func NewEnv(t *testing.T) *Env {
 	hs := httptest.NewServer(http.HandlerFunc(func(w http.ResponseWriter, r *http.Request) {
-<<<<<<< HEAD
 		if r.URL.Path == "/ct/v1/get-sth" {
 			fmt.Fprintf(w, `{"tree_size": %d, "timestamp": %d, "sha256_root_hash": "%s", "tree_head_signature": "%s"}`,
 				ValidSTHResponseTreeSize, int64(ValidSTHResponseTimestamp), ValidSTHResponseSHA256RootHash,
@@ -102,16 +101,6 @@
 		t.Fatalf("Incorrect URL path: %s", r.URL.Path)
 	}))
 
-	/*
-		hs := httptest.NewServer(http.HandlerFunc(func(w http.ResponseWriter, r *http.Request) {
-	*/
-=======
-		_, err := w.Write([]byte(`{"sct_version":0,"id":"KHYaGJAn++880NYaAY12sFBXKcenQRvMvfYE9F1CYVM=","timestamp":1337,"extensions":"","signature":"BAMARjBEAiAIc21J5ZbdKZHw5wLxCP+MhBEsV5+nfvGyakOIv6FOvAIgWYMZb6Pw///uiNM7QTg2Of1OqmK1GbeGuEl9VJN8v8c="}`))
-		if err != nil {
-			return
-		}
-	}))
->>>>>>> 9dcb13d8
 	clus := integration.NewClusterV3(t, &integration.ClusterConfig{Size: clusterSize})
 	sqldb := NewDB(t)
 
