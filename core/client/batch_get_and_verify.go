--- conflicted
+++ resolved
@@ -20,12 +20,9 @@
 	"sync"
 
 	"github.com/google/trillian/monitoring"
-<<<<<<< HEAD
+	"github.com/google/trillian/types"
 
 	pb "github.com/google/keytransparency/core/api/v1/keytransparency_go_proto"
-=======
-	"github.com/google/trillian/types"
->>>>>>> 80d34ad8
 )
 
 // BatchVerifyGetUserIndex fetches and verifies the indexes for a list of users.
@@ -117,10 +114,10 @@
 	}
 
 	if err := c.VerifyBatchGetUser(c.trusted, req, resp); err != nil {
-		return nil, err
+		return nil, nil, err
 	}
 
-	slr, _, err := c.VerifyRevision(resp.Revision, c.trusted)
+	slr, smr, err := c.VerifyRevision(resp.Revision, c.trusted)
 	if err != nil {
 		return nil, nil, err
 	}
@@ -128,12 +125,6 @@
 
 	leavesByUserID := make(map[string]*pb.MapLeaf)
 	for userID, leaf := range resp.MapLeavesByUserId {
-<<<<<<< HEAD
-=======
-		if err := c.VerifyMapLeaf(c.DirectoryID, userID, leaf, smr); err != nil {
-			return nil, nil, err
-		}
->>>>>>> 80d34ad8
 		leavesByUserID[userID] = leaf
 	}
 	return smr, leavesByUserID, nil
