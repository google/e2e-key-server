--- conflicted
+++ resolved
@@ -18,14 +18,10 @@
 	"context"
 	"runtime"
 	"sync"
-<<<<<<< HEAD
 
 	"github.com/google/trillian/monitoring"
-=======
->>>>>>> a0945c7a
 
 	pb "github.com/google/keytransparency/core/api/v1/keytransparency_go_proto"
-	"github.com/google/trillian/monitoring"
 )
 
 // BatchVerifyGetUserIndex fetches and verifies the indexes for a list of users.
