// Copyright 2016 Google Inc. All Rights Reserved.
//
// Licensed under the Apache License, Version 2.0 (the "License");
// you may not use this file except in compliance with the License.
// You may obtain a copy of the License at
//
//     http://www.apache.org/licenses/LICENSE-2.0
//
// Unless required by applicable law or agreed to in writing, software
// distributed under the License is distributed on an "AS IS" BASIS,
// WITHOUT WARRANTIES OR CONDITIONS OF ANY KIND, either express or implied.
// See the License for the specific language governing permissions and
// limitations under the License.

// Package client is a client for communicating with the Key Server.
// It wraps the gRPC APIs and verifies all responses.
package client

import (
	"bytes"
	"context"
	"errors"
	"fmt"
	"io/ioutil"
	"log"
	"sort"
	"sync"
	"time"

	"github.com/google/keytransparency/core/mutator"
	"github.com/google/keytransparency/core/mutator/entry"
	"github.com/google/trillian"

	"github.com/google/trillian/client/backoff"
	"github.com/google/trillian/types"

	"github.com/golang/glog"
	"github.com/golang/protobuf/ptypes"
	"github.com/google/tink/go/tink"
	"google.golang.org/grpc"
	"google.golang.org/grpc/codes"
	"google.golang.org/grpc/status"

	tpb "github.com/google/keytransparency/core/api/type/type_go_proto"
	pb "github.com/google/keytransparency/core/api/v1/keytransparency_go_proto"
)

// TODO: Public keys of trusted monitors.

var (
	// ErrRetry occurs when an update has been queued, but the
	// results of the update differ from the one requested.
	// This indicates that a separate update was in-flight while
	// this update was being submitted. To continue, the client
	// should make a fresh update and try again.
	ErrRetry = status.Errorf(codes.FailedPrecondition, "client: update race condition - try again")
	// ErrWait occurs when an update has been queued, but no change has been
	// observed in the user's account yet.
	ErrWait = status.Errorf(codes.Unavailable, "client: update not present yet - wait some more")
	// ErrIncomplete occurs when the server indicates that requested revisions
	// are not available.
	ErrIncomplete = errors.New("incomplete account history")
	// ErrLogEmpty occurs when the Log.TreeSize < 1 which indicates
	// that the log of signed map roots is empty.
	ErrLogEmpty = errors.New("log is empty - directory initialization failed")
	// ErrNonContiguous occurs when there are holes in a list of map roots.
	ErrNonContiguous = errors.New("noncontiguous map roots")
	// Vlog is the verbose logger. By default it outputs to /dev/null.
	Vlog = log.New(ioutil.Discard, "", 0)
)

// Verifier is used to verify specific outputs from Key Transparency.
type Verifier interface {
	// Index computes the index of a userID from a VRF proof, obtained from the server.
	Index(vrfProof []byte, directoryID, userID string) ([]byte, error)
	// VerifyMapLeaf verifies everything about a MapLeaf.
	VerifyMapLeaf(directoryID, userID string, in *pb.MapLeaf, smr *types.MapRootV1) error
	// VerifyRevision verifies that revision is correctly signed and included in the append only log.
	// VerifyRevision also verifies that revision.LogRoot is consistent with the last trusted SignedLogRoot.
	VerifyRevision(revision *pb.Revision, trusted types.LogRootV1) (*types.LogRootV1, *types.MapRootV1, error)
	// VerifySignedMapRoot verifies the signature on the SignedMapRoot.
	VerifySignedMapRoot(smr *trillian.SignedMapRoot) (*types.MapRootV1, error)
}

// Client is a helper library for issuing updates to the key server.
// Client Responsibilities
// - Trust Model:
// - - Trusted Monitors
// - - Verify last X days
// - Gossip - What is the current value of the root?
// -  - Gossip advancement: advance state between current and server.
// - Sender queries - Do queries match up against the gossip root?
// - - List trusted monitors.
// - Key Owner
// - - Periodically query own keys. Do they match the private keys I have?
// - - Sign key update requests.
type Client struct {
	Verifier
	cli         pb.KeyTransparencyClient
	DirectoryID string
	mutate      mutator.ReduceMutationFn
	RetryDelay  time.Duration
	trusted     types.LogRootV1
	trustedLock sync.Mutex
}

// NewFromConfig creates a new client from a config
func NewFromConfig(ktClient pb.KeyTransparencyClient, config *pb.Directory) (*Client, error) {
	ktVerifier, err := NewVerifierFromDirectory(config)
	if err != nil {
		return nil, err
	}
	minInterval, err := ptypes.Duration(config.MinInterval)
	if err != nil {
		return nil, err
	}

	return New(ktClient, config.DirectoryId, minInterval, ktVerifier), nil
}

// New creates a new client.
func New(ktClient pb.KeyTransparencyClient,
	directoryID string,
	retryDelay time.Duration,
	ktVerifier *RealVerifier) *Client {
	return &Client{
		Verifier:    ktVerifier,
		cli:         ktClient,
		DirectoryID: directoryID,
		mutate:      entry.MutateFn,
		RetryDelay:  retryDelay,
	}
}

// updateTrusted sets the local reference for the latest SignedLogRoot if
// newTrusted is correctly signed and newer than the current stored root.
// updateTrusted should be called while c.trustedLock has been acquired.
func (c *Client) updateTrusted(newTrusted *types.LogRootV1) {
	if newTrusted.TimestampNanos <= c.trusted.TimestampNanos ||
		newTrusted.TreeSize < c.trusted.TreeSize {
		// Valid root, but it's older than the one we currently have.
		return
	}
	c.trusted = *newTrusted
	glog.Infof("Trusted root updated to TreeSize %v", c.trusted.TreeSize)
	Vlog.Printf("✓ Log root updated.")
}

// GetUser returns an entry if it exists, and nil if it does not.
func (c *Client) GetUser(ctx context.Context, userID string, opts ...grpc.CallOption) (
	[]byte, *types.LogRootV1, error) {
	e, slr, err := c.VerifiedGetUser(ctx, userID)
	return e.GetCommitted().GetData(), slr, err
}

// PaginateHistory iteratively calls ListHistory to satisfy the start and end requirements.
// Returns a list of map roots and profiles at each revision.
func (c *Client) PaginateHistory(ctx context.Context, userID string, start, end int64) (
	map[uint64]*types.MapRootV1, map[uint64][]byte, error) {
	if start < 0 {
		return nil, nil, fmt.Errorf("start=%v, want >= 0", start)
	}
	allRoots := make(map[uint64]*types.MapRootV1)
	allProfiles := make(map[uint64][]byte)
	revisionsWant := end - start + 1
	for int64(len(allProfiles)) < revisionsWant {
		count := revisionsWant - int64(len(allProfiles))
		profiles, next, err := c.VerifiedListHistory(ctx, userID, start, int32(count))
		if err != nil {
			return nil, nil, fmt.Errorf("client: VerifiedListHistory(%v, %v): %v", start, count, err)
		}
		for r, d := range profiles {
			allRoots[r.Revision] = r
			allProfiles[r.Revision] = d
		}

		if next == 0 {
			break // No more data.
		}
		start = next // Fetch the next block of results.
	}

	if int64(len(allProfiles)) < revisionsWant {
		glog.Infof("PaginateHistory(): incomplete. Got %v profiles, wanted %v", len(allProfiles), revisionsWant)
		return nil, nil, ErrIncomplete
	}

	return allRoots, allProfiles, nil
}

// CompressHistory takes a map of data by revision number.
// CompressHistory returns only the revisions where the associated data changed.
// CompressHistory returns an error if the list of revisions is not contiguous.
func CompressHistory(profiles map[uint64][]byte) (map[uint64][]byte, error) {
	// Sort map roots.
	revisions := make(uint64Slice, 0, len(profiles))
	for p := range profiles {
		revisions = append(revisions, p)
	}
	sort.Sort(revisions)

	// Compress profiles that are equal through time.  All
	// nil profiles before the first profile are ignored.
	var prevData []byte
	var prevRevision uint64
	ret := make(map[uint64][]byte)
	for i, r := range revisions {
		// Verify that the roots are contiguous
		if i != 0 && r != prevRevision+1 {
			glog.Errorf("Non contiguous history. Got revision %v, want %v", r, prevRevision+1)
			return nil, ErrNonContiguous
		}
		prevRevision = r

		// Append to output when data changes.
		data := profiles[r]
		if bytes.Equal(data, prevData) {
			continue
		}
		prevData = data
		ret[r] = data
	}
	return ret, nil
}

// uint64Slice satisfies sort.Interface.
type uint64Slice []uint64

func (m uint64Slice) Len() int           { return len(m) }
func (m uint64Slice) Swap(i, j int)      { m[i], m[j] = m[j], m[i] }
func (m uint64Slice) Less(i, j int) bool { return m[i] < m[j] }

// Update creates and submits a mutation for a user, and waits for it to appear.
// Returns codes.FailedPrecondition if there was a race condition.
<<<<<<< HEAD
func (c *Client) Update(ctx context.Context, u *tpb.User, signers []*tink.KeysetHandle, opts ...grpc.CallOption) (*entry.Mutation, error) {
=======
func (c *Client) Update(ctx context.Context, u *tpb.User, signers []tink.Signer, opts ...grpc.CallOption) (*entry.Mutation, error) {
	if got, want := u.DirectoryId, c.directoryID; got != want {
		return nil, fmt.Errorf("u.DirectoryID: %v, want %v", got, want)
	}
>>>>>>> 89d0df83
	// 1. pb.User + ExistingEntry -> Mutation.
	m, err := c.CreateMutation(ctx, u)
	if err != nil {
		return nil, err
	}

	// 2. Queue Mutation.
	if err := c.QueueMutation(ctx, m, signers, opts...); err != nil {
		return nil, err
	}

	// 3. Wait for update.
	return c.WaitForUserUpdate(ctx, m)
}

// QueueMutation signs an entry.Mutation and sends it to the server.
func (c *Client) QueueMutation(ctx context.Context, m *entry.Mutation, signers []tink.Signer, opts ...grpc.CallOption) error {
	update, err := m.SerializeAndSign(signers)
	if err != nil {
		return fmt.Errorf("failed SerializeAndSign: %v", err)
	}

	Vlog.Printf("Sending Update request...")
	req := &pb.UpdateEntryRequest{DirectoryId: c.DirectoryID, EntryUpdate: update}
	_, err = c.cli.QueueEntryUpdate(ctx, req, opts...)
	return err
}

// CreateMutation fetches the current index and value for a user and prepares a mutation.
func (c *Client) CreateMutation(ctx context.Context, u *tpb.User) (*entry.Mutation, error) {
	e, _, err := c.VerifiedGetUser(ctx, u.UserId)
	if err != nil {
		return nil, err
	}
	oldLeaf := e.GetMapInclusion().GetLeaf().GetLeafValue()
	Vlog.Printf("Got current entry...")

	index, err := c.Index(e.GetVrfProof(), c.DirectoryID, u.UserId)
	if err != nil {
		return nil, err
	}

	mutation := entry.NewMutation(index, c.DirectoryID, u.UserId)

	if err := mutation.SetPrevious(oldLeaf, true); err != nil {
		return nil, err
	}

	if err := mutation.SetCommitment(u.PublicKeyData); err != nil {
		return nil, err
	}

	if len(u.AuthorizedKeys.Key) != 0 {
		if err := mutation.ReplaceAuthorizedKeys(u.AuthorizedKeys); err != nil {
			return nil, err
		}
	}

	return mutation, nil
}

// WaitForUserUpdate waits for the mutation to be applied or the context to timeout or cancel.
func (c *Client) WaitForUserUpdate(ctx context.Context, m *entry.Mutation) (*entry.Mutation, error) {
	for {
		m, err := c.waitOnceForUserUpdate(ctx, m)
		switch {
		case err == ErrWait:
			// Try again.
		case status.Code(err) == codes.DeadlineExceeded:
			// Sometimes the timeout occurs during an rpc. Convert to a
			// standard context.DeadlineExceeded for consistent error handling.
			return m, context.DeadlineExceeded
		default:
			return m, err
		}
	}
}

// waitOnceForUserUpdate waits for the STH to be updated, indicating the next revision has been created,
// it then queries the current value for the user and checks it against the requested mutation.
// If the current value has not changed, WaitForUpdate returns ErrWait.
// If the current value has changed, but does not match the requested mutation,
// WaitForUpdate returns a new mutation, built with the current value and ErrRetry.
// If the current value matches the request, no mutation and no error are returned.
func (c *Client) waitOnceForUserUpdate(ctx context.Context, m *entry.Mutation) (*entry.Mutation, error) {
	if m == nil {
		return nil, fmt.Errorf("nil mutation")
	}
	// Wait for STH to change.
	if err := c.WaitForSTHUpdate(ctx, int64(c.trusted.TreeSize)+1); err != nil {
		return m, err
	}

	// GetUser.
	e, _, err := c.VerifiedGetUser(ctx, m.UserID)
	if err != nil {
		return m, err
	}
	Vlog.Printf("Got current entry...")

	// Verify.
	cntLeaf := e.GetMapInclusion().GetLeaf().GetLeafValue()
	cntValue, err := entry.FromLeafValue(cntLeaf)
	if err != nil {
		return m, err
	}
	switch {
	case m.EqualsRequested(cntValue):
		return nil, nil
	case m.EqualsPrevious(cntValue):
		return m, ErrWait
	default:
		// Race condition: some change got in first.
		// Value has changed, but it's not what we asked for.
		// Retry based on new cntValue.

		// To break the tie between two devices that are fighting
		// each other, this error should be propagated back to the user.
		copyPreviousLeafData := false
		if err := m.SetPrevious(cntLeaf, copyPreviousLeafData); err != nil {
			return nil, fmt.Errorf("waitforupdate: SetPrevious(): %v", err)
		}
		return m, ErrRetry
	}
}

// sthForRevision returns the minimum STH.TreeSize that will contain the map revision.
// Map revision N is stored at Log index N, the minimum TreeSize will be N+1.
func sthForRevision(revision int64) int64 {
	return revision + 1
}

// mapRevisionFor returns the latest map revision, given the latest sth.
// The log is the authoritative source of the latest revision.
func mapRevisionFor(sth *types.LogRootV1) (uint64, error) {
	// The revision of the map is its index in the log.
	if sth.TreeSize < 1 {
		return 0, ErrLogEmpty
	}

	// TreeSize = maxIndex + 1 because the log starts at index 0.
	maxIndex := sth.TreeSize - 1
	return maxIndex, nil
}

// WaitForRevision waits until a given map revision is available.
func (c *Client) WaitForRevision(ctx context.Context, revision int64) error {
	return c.WaitForSTHUpdate(ctx, sthForRevision(revision))
}

// WaitForSTHUpdate blocks until the log root reported by the server has moved
// to at least treeSize or times out.
func (c *Client) WaitForSTHUpdate(ctx context.Context, treeSize int64) error {
	b := &backoff.Backoff{
		Min:    c.RetryDelay,
		Max:    1 * time.Minute,
		Factor: 1.1,
		Jitter: true,
	}

	for {
		select {
		case <-time.After(b.Duration()):
			logRoot, _, err := c.VerifiedGetLatestRevision(ctx)
			if err != nil {
				return err
			}
			if int64(logRoot.TreeSize) >= treeSize {
				return nil // We're done!
			}
			// The LogRoot is not updated yet.
			// Wait some more.
			continue

		case <-ctx.Done():
			return ctx.Err()
		}
	}
}<|MERGE_RESOLUTION|>--- conflicted
+++ resolved
@@ -232,14 +232,7 @@
 
 // Update creates and submits a mutation for a user, and waits for it to appear.
 // Returns codes.FailedPrecondition if there was a race condition.
-<<<<<<< HEAD
-func (c *Client) Update(ctx context.Context, u *tpb.User, signers []*tink.KeysetHandle, opts ...grpc.CallOption) (*entry.Mutation, error) {
-=======
 func (c *Client) Update(ctx context.Context, u *tpb.User, signers []tink.Signer, opts ...grpc.CallOption) (*entry.Mutation, error) {
-	if got, want := u.DirectoryId, c.directoryID; got != want {
-		return nil, fmt.Errorf("u.DirectoryID: %v, want %v", got, want)
-	}
->>>>>>> 89d0df83
 	// 1. pb.User + ExistingEntry -> Mutation.
 	m, err := c.CreateMutation(ctx, u)
 	if err != nil {
