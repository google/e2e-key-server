--- conflicted
+++ resolved
@@ -168,20 +168,11 @@
 	}
 
 	// Verify inclusion proof.
-<<<<<<< HEAD
-	b, err := json.Marshal(in.GetSmr())
-	if err != nil {
-		return nil, nil, fmt.Errorf("json.Marshal(): %v", err)
-	}
+	b := in.GetSmr().GetMapRoot()
 	leafIndex := int64(mapRoot.Revision)
 	treeSize := int64(logRoot.TreeSize)
 	if err := v.logVerifier.VerifyInclusionAtIndex(logRoot, b, leafIndex, in.GetLogInclusion()); err != nil {
 		return nil, nil, fmt.Errorf("logVerifier: VerifyInclusionAtIndex(%s, %v, _): %v", b, treeSize, err)
-=======
-	b := in.GetSmr().GetMapRoot()
-	if err := v.logVerifier.VerifyInclusionAtIndex(logRoot, b, int64(mapRoot.Revision), in.GetLogInclusion()); err != nil {
-		return nil, nil, fmt.Errorf("logVerifier: VerifyInclusionAtIndex(%s, %v, _): %v", b, mapRoot.Revision, err)
->>>>>>> 627a203e
 	}
 	Vlog.Printf("✓ Log inclusion proof verified.")
 	return logRoot, mapRoot, nil
