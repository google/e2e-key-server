--- conflicted
+++ resolved
@@ -41,14 +41,6 @@
 	if err != nil {
 		return nil, fmt.Errorf("ProofToHash(): %v", err)
 	}
-<<<<<<< HEAD
-	oldLeaf := getResp.GetLeafProof().GetLeaf().GetLeafValue()
-	prevEntry, err := entry.FromLeafValue(oldLeaf)
-	if err != nil {
-		return nil, fmt.Errorf("Error unmarshaling Entry from leaf proof: %v", err)
-	}
-=======
->>>>>>> b786f8f3
 
 	// Commit to profile.
 	commitmentNonce, err := commitments.GenCommitmentKey()
@@ -86,10 +78,7 @@
 	if err != nil {
 		return nil, err
 	}
-<<<<<<< HEAD
-=======
 	// TODO(ismail): Change this to plain sha256:
->>>>>>> b786f8f3
 	previous := objecthash.ObjectHash(prevEntry)
 	signedkv := &tpb.SignedKV{
 		KeyValue:   kv,
