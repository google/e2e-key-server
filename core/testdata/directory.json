--- conflicted
+++ resolved
@@ -1,11 +1,7 @@
 {
 	"directoryId": "integration",
 	"log": {
-<<<<<<< HEAD
-		"treeId": "1180150252166863867",
-=======
-		"treeId": "2740835109216486586",
->>>>>>> 4ce6fb9b
+		"treeId": "1979862622834958014",
 		"treeState": "ACTIVE",
 		"treeType": "PREORDERED_LOG",
 		"hashStrategy": "RFC6962_SHA256",
@@ -17,19 +13,11 @@
 			"der": "MFkwEwYHKoZIzj0CAQYIKoZIzj0DAQcDQgAEqGXPnhMIclRmYHSmAnCMmfDUJ9iNBMmFxR/wHJdL12AuVUkgcuhbEp2hy5ETs7bfFc2P95IYFlmbiuHMq3UY/A=="
 		},
 		"maxRootDuration": "0s",
-<<<<<<< HEAD
-		"createTime": "2018-11-08T18:52:40.298Z",
-		"updateTime": "2018-11-08T18:52:40.298Z"
+		"createTime": "2018-11-08T19:41:20.253Z",
+		"updateTime": "2018-11-08T19:41:20.253Z"
 	},
 	"map": {
-		"treeId": "3960229048639702980",
-=======
-		"createTime": "2018-11-05T18:00:38.355Z",
-		"updateTime": "2018-11-05T18:00:38.355Z"
-	},
-	"map": {
-		"treeId": "592408778319983773",
->>>>>>> 4ce6fb9b
+		"treeId": "1764594782637637522",
 		"treeState": "ACTIVE",
 		"treeType": "MAP",
 		"hashStrategy": "CONIKS_SHA256",
@@ -41,13 +29,8 @@
 			"der": "MFkwEwYHKoZIzj0CAQYIKoZIzj0DAQcDQgAEWLHm0TLYaTzENpPkBl2E79ySqJI+EW51VpoWh7wqY3OjSJcft4zgEeNeHYEb/T2jBFH4eYg4iSN7D/VYaJxJRA=="
 		},
 		"maxRootDuration": "0s",
-<<<<<<< HEAD
-		"createTime": "2018-11-08T18:52:40.305Z",
-		"updateTime": "2018-11-08T18:52:40.305Z"
-=======
-		"createTime": "2018-11-05T18:00:38.363Z",
-		"updateTime": "2018-11-05T18:00:38.363Z"
->>>>>>> 4ce6fb9b
+		"createTime": "2018-11-08T19:41:20.261Z",
+		"updateTime": "2018-11-08T19:41:20.261Z"
 	},
 	"vrf": {
 		"der": "MFkwEwYHKoZIzj0CAQYIKoZIzj0DAQcDQgAEF2Pm2kKya+JBun1QRmKQMcoMOIBNWp8fjECkJX+/hNWdV1UKb12W+yXcX2MqN7ZMX77hS9mLus/WaE0NS370mA=="
