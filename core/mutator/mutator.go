// Copyright 2016 Google Inc. All Rights Reserved.
//
// Licensed under the Apache License, Version 2.0 (the "License");
// you may not use this file except in compliance with the License.
// You may obtain a copy of the License at
//
//     http://www.apache.org/licenses/LICENSE-2.0
//
// Unless required by applicable law or agreed to in writing, software
// distributed under the License is distributed on an "AS IS" BASIS,
// WITHOUT WARRANTIES OR CONDITIONS OF ANY KIND, either express or implied.
// See the License for the specific language governing permissions and
// limitations under the License.

// Package mutator defines the operations to transform mutations into changes in
// the map as well as operations to write and read mutations to and from the
// database.
package mutator

import (
	"context"
	"errors"

	"github.com/golang/protobuf/proto"

	pb "github.com/google/keytransparency/core/api/v1/keytransparency_go_proto"
)

var (
	// MaxMutationSize represent the maximum allowed mutation size in bytes.
	MaxMutationSize = 16 * 1024
	// ErrReplay occurs when two mutations acting on the same entry & epoch
	// occur.
	ErrReplay = errors.New("mutation replay")
	// ErrSize occurs when the mutation size is larger than the allowed upper
	// bound.
	ErrSize = errors.New("mutation: too large")
	// ErrPreviousHash occurs when the mutation the hash of the previous
	// entry provided in the mutation does not match the previous entry
	// itself.
	ErrPreviousHash = errors.New("mutation: previous entry hash does not match the hash provided in the mutation")
	// ErrInvalidSig occurs when either the current or previous update entry
	// signature verification fails.
	ErrInvalidSig = errors.New("mutation: invalid signature")
	// ErrUnauthorized occurs when the mutation has not been signed by a key in the
	// previous entry.
	ErrUnauthorized = errors.New("mutation: unauthorized")
)

// Func verifies mutations and transforms values in the map.
type Func interface {
	// Mutate verifies that this is a valid mutation for this item and
	// applies mutation to value.
	Mutate(value, mutation proto.Message) (proto.Message, error)
}

// LogMessage represents a change to a user, and associated data.
type LogMessage struct {
	ID        int64
	Mutation  *pb.Entry
	ExtraData *pb.Committed
}

// MutationLogs provides sets of time ordered message logs.
type MutationLogs interface {
	// Send submits an item to a random log.
	Send(ctx context.Context, domainID string, mutation *pb.EntryUpdate) error
}

<<<<<<< HEAD
// ReceiveFunc receives updates from the queue.
type ReceiveFunc func([]*LogMessage) error

// Receiver receives messages from a queue.
type Receiver interface {
	// Close stops the receiver and returns only when all callbacks are complete.
	Close()
	// FlushN waits for n items and then sends them.
	// Deterministic implementations that can't wait will return an error.
	FlushN(context.Context, int) error
}

=======
>>>>>>> 366afb2e
// MutationStorage reads and writes mutations to the database.
type MutationStorage interface {
	// ReadPage returns mutations in the interval (start, end] for mapID.
	// pageSize specifies the maximum number of items to return.
	// Returns the maximum sequence number returned.
	ReadPage(ctx context.Context, domainID string, revision, start int64, pageSize int32) (int64, []*pb.Entry, error)
	// WriteBatch saves the mutations in the database under domainID/revision.
	WriteBatch(ctx context.Context, domainID string, revision int64, mutation []*pb.Entry) error
}<|MERGE_RESOLUTION|>--- conflicted
+++ resolved
@@ -67,21 +67,6 @@
 	Send(ctx context.Context, domainID string, mutation *pb.EntryUpdate) error
 }
 
-<<<<<<< HEAD
-// ReceiveFunc receives updates from the queue.
-type ReceiveFunc func([]*LogMessage) error
-
-// Receiver receives messages from a queue.
-type Receiver interface {
-	// Close stops the receiver and returns only when all callbacks are complete.
-	Close()
-	// FlushN waits for n items and then sends them.
-	// Deterministic implementations that can't wait will return an error.
-	FlushN(context.Context, int) error
-}
-
-=======
->>>>>>> 366afb2e
 // MutationStorage reads and writes mutations to the database.
 type MutationStorage interface {
 	// ReadPage returns mutations in the interval (start, end] for mapID.
