// Copyright 2016 Google Inc. All Rights Reserved.
//
// Licensed under the Apache License, Version 2.0 (the "License");
// you may not use this file except in compliance with the License.
// You may obtain a copy of the License at
//
//     http://www.apache.org/licenses/LICENSE-2.0
//
// Unless required by applicable law or agreed to in writing, software
// distributed under the License is distributed on an "AS IS" BASIS,
// WITHOUT WARRANTIES OR CONDITIONS OF ANY KIND, either express or implied.
// See the License for the specific language governing permissions and
// limitations under the License.

// Package mutator defines the operations to transform mutations into changes in
// the map as well as operations to write and read mutations to and from the
// database.
package mutator

import (
	"errors"

	"google.golang.org/grpc/codes"
	"google.golang.org/grpc/status"

	pb "github.com/google/keytransparency/core/api/v1/keytransparency_go_proto"
	tpb "github.com/google/trillian"
)

var (
	// MaxMutationSize represent the maximum allowed mutation size in bytes.
	MaxMutationSize = 16 * 1024
	// ErrReplay occurs when two mutations acting on the same entry & revision
	// occur.
	ErrReplay = errors.New("mutation replay")
	// ErrSize occurs when the mutation size is larger than the allowed upper
	// bound.
	ErrSize = errors.New("mutation: too large")
	// ErrPreviousHash occurs when the mutation the hash of the previous
	// entry provided in the mutation does not match the previous entry
	// itself.
	ErrPreviousHash = errors.New("mutation: previous entry hash does not match the hash provided in the mutation")
	// ErrInvalidSig occurs when either the current or previous update entry
	// signature verification fails.
	ErrInvalidSig = errors.New("mutation: invalid signature")
	// ErrUnauthorized occurs when the mutation has not been signed by a key in the
	// previous entry.
	ErrUnauthorized = status.Errorf(codes.PermissionDenied, "mutation: unauthorized")
)

<<<<<<< HEAD
// ReduceMutationFn takes all the mutations for an index an an auxiliary input
// of existing mapleaf(s) returns a new map leaf.  ReduceMutationFn must be
// idempotent, communative, and associative. i.e. must produce the same output
// regardless of input order or grouping, and it must be safe to run multiple
// times.
type ReduceMutationFn func(index []byte, msgs []*pb.EntryUpdate, leaves []*tpb.MapLeaf, emit func(*tpb.MapLeaf)) error
=======
// VerifyMutationFn verifies that a mutation is internally consistent.
type VerifyMutationFn func(mutation *pb.SignedEntry) error

// ReduceMutationFn takes the existing mapleaf and a new mutation and returns the new value for that map leaf.
// ReduceMutationFn verifies that this is a valid mutation for this item.
// ReduceMutationFn must be idempotent.
type ReduceMutationFn func(existingMapLeafValue, mutation *pb.SignedEntry) (*pb.SignedEntry, error)
>>>>>>> ae850018

// MapLogItemFn takes a log item and emits 0 or more KV<index, mutations> pairs.
type MapLogItemFn func(logItem *LogMessage, emit func(index []byte, mutation *pb.EntryUpdate)) error

// LogMessage represents a change to a user, and associated data.
type LogMessage struct {
	ID        int64
	LocalID   int64
	Mutation  *pb.SignedEntry
	ExtraData *pb.Committed
}<|MERGE_RESOLUTION|>--- conflicted
+++ resolved
@@ -48,22 +48,15 @@
 	ErrUnauthorized = status.Errorf(codes.PermissionDenied, "mutation: unauthorized")
 )
 
-<<<<<<< HEAD
+// VerifyMutationFn verifies that a mutation is internally consistent.
+type VerifyMutationFn func(mutation *pb.SignedEntry) error
+
 // ReduceMutationFn takes all the mutations for an index an an auxiliary input
 // of existing mapleaf(s) returns a new map leaf.  ReduceMutationFn must be
 // idempotent, communative, and associative. i.e. must produce the same output
 // regardless of input order or grouping, and it must be safe to run multiple
 // times.
 type ReduceMutationFn func(index []byte, msgs []*pb.EntryUpdate, leaves []*tpb.MapLeaf, emit func(*tpb.MapLeaf)) error
-=======
-// VerifyMutationFn verifies that a mutation is internally consistent.
-type VerifyMutationFn func(mutation *pb.SignedEntry) error
-
-// ReduceMutationFn takes the existing mapleaf and a new mutation and returns the new value for that map leaf.
-// ReduceMutationFn verifies that this is a valid mutation for this item.
-// ReduceMutationFn must be idempotent.
-type ReduceMutationFn func(existingMapLeafValue, mutation *pb.SignedEntry) (*pb.SignedEntry, error)
->>>>>>> ae850018
 
 // MapLogItemFn takes a log item and emits 0 or more KV<index, mutations> pairs.
 type MapLogItemFn func(logItem *LogMessage, emit func(index []byte, mutation *pb.EntryUpdate)) error
