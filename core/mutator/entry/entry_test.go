--- conflicted
+++ resolved
@@ -80,19 +80,9 @@
 }
 
 func prepareMutation(key []byte, newEntry *tpb.Entry, previous []byte, signers []signatures.Signer) (*tpb.SignedKV, error) {
-<<<<<<< HEAD
-	var entryData []byte
-	if newEntry != nil {
-		var err error
-		entryData, err = proto.Marshal(newEntry)
-		if err != nil {
-			return nil, fmt.Errorf("Marshal(%v)=%v", newEntry, err)
-		}
-=======
 	entryData, err := proto.Marshal(newEntry)
 	if err != nil {
 		return nil, fmt.Errorf("Marshal(%v)=%v", newEntry, err)
->>>>>>> b786f8f3
 	}
 	kv := &tpb.KeyValue{
 		Key:   key,
@@ -197,26 +187,14 @@
 		mutation, err := prepareMutation(tc.key, tc.newEntry, tc.previous, tc.signers)
 		if err != nil {
 			t.Fatalf("prepareMutation(%v, %v, %v)=%v", tc.key, tc.newEntry, tc.previous, err)
-<<<<<<< HEAD
 		}
 
 		if _, got := New().Mutate(tc.oldEntry, mutation); got != tc.err {
 			t.Errorf("Mutate(%v, %v)=%v, want %v", tc.oldEntry, mutation, got, tc.err)
-=======
->>>>>>> b786f8f3
-		}
-	}
-}
-
-<<<<<<< HEAD
-=======
-		if _, got := New().Mutate(tc.oldEntry, mutation); got != tc.err {
-			t.Errorf("Mutate(%v, %v)=%v, want %v", tc.oldEntry, mutation, got, tc.err)
-		}
-	}
-}
-
->>>>>>> b786f8f3
+		}
+	}
+}
+
 func TestFromLeafValue(t *testing.T) {
 	entry := &tpb.Entry{Commitment: []byte{1, 2}}
 	entryB, _ := proto.Marshal(entry)
@@ -225,12 +203,8 @@
 		want    *tpb.Entry
 		wantErr bool
 	}{
-<<<<<<< HEAD
-		{make([]byte, 0), nil, false},            // empty leaf -> nil, no error
-=======
 		{[]byte{}, &tpb.Entry{}, false},          // empty leaf bytes -> return 'empty' proto, no error
 		{nil, nil, false},                        // non-existing leaf -> return nil, no error
->>>>>>> b786f8f3
 		{[]byte{2, 2, 2, 2, 2, 2, 2}, nil, true}, // no valid proto Message
 		{entryB, entry, false},                   // valid leaf
 	} {
