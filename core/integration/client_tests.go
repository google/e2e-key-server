--- conflicted
+++ resolved
@@ -73,14 +73,9 @@
 		if err := sequencer.PeriodicallyRun(ctx, ticker.C,
 			func(ctx context.Context) error {
 				_, err := env.Sequencer.RunBatch(ctx, &spb.RunBatchRequest{
-<<<<<<< HEAD
-					DomainId: env.Domain.DomainId,
-					MinBatch: 1,
-					MaxBatch: 10,
-=======
 					DirectoryId: env.Directory.DirectoryId,
 					MinBatch:    1,
->>>>>>> 95963a3f
+					MaxBatch:    10,
 				})
 				return err
 			}); err != nil {
@@ -296,14 +291,9 @@
 				return fmt.Errorf("sequencer.QueueMutation(): %v", err)
 			}
 			if _, err := env.Sequencer.RunBatch(ctx, &spb.RunBatchRequest{
-<<<<<<< HEAD
-				DomainId: domain.DomainId,
-				MinBatch: 1,
-				MaxBatch: 1,
-=======
 				DirectoryId: directory.DirectoryId,
 				MinBatch:    1,
->>>>>>> 95963a3f
+				MaxBatch:    1,
 			}); err != nil {
 				return fmt.Errorf("sequencer.RunBatch(%v): %v", i, err)
 			}
