// Copyright 2018 Google Inc. All Rights Reserved.
//
// Licensed under the Apache License, Version 2.0 (the "License");
// you may not use this file except in compliance with the License.
// You may obtain a copy of the License at
//
//     http://www.apache.org/licenses/LICENSE-2.0
//
// Unless required by applicable law or agreed to in writing, software
// distributed under the License is distributed on an "AS IS" BASIS,
// WITHOUT WARRANTIES OR CONDITIONS OF ANY KIND, either express or implied.
// See the License for the specific language governing permissions and
// limitations under the License.

package sequencer

import (
	"context"
	"sort"
	"sync"

	"github.com/golang/glog"
	"github.com/golang/protobuf/proto"
	"github.com/golang/protobuf/ptypes/empty"
	"github.com/google/keytransparency/core/directory"
	"github.com/google/keytransparency/core/keyserver"
	"github.com/google/keytransparency/core/mutator"
	"github.com/google/keytransparency/core/mutator/entry"
	"github.com/google/trillian/monitoring"
	"github.com/google/trillian/types"
	"google.golang.org/grpc/codes"
	"google.golang.org/grpc/status"

	ktpb "github.com/google/keytransparency/core/api/v1/keytransparency_go_proto"
	spb "github.com/google/keytransparency/core/sequencer/sequencer_go_proto"
	tpb "github.com/google/trillian"
	tclient "github.com/google/trillian/client"
)

const (
	directoryIDLabel = "directoryid"
	reasonLabel      = "reason"
)

var (
	once             sync.Once
	knownDirectories monitoring.Gauge
	batchSize        monitoring.Gauge
	mutationCount    monitoring.Counter
	mutationFailures monitoring.Counter
)

func createMetrics(mf monitoring.MetricFactory) {
	knownDirectories = mf.NewGauge(
		"known_directories",
		"Set to 1 for known directories (whether this instance is master or not)",
		directoryIDLabel)
	mutationCount = mf.NewCounter(
		"mutation_count",
		"Number of mutations the signer has processed for directoryid since process start",
		directoryIDLabel)
	mutationFailures = mf.NewCounter(
		"mutation_failures",
		"Number of invalid mutations the signer has processed for directoryid since process start",
		directoryIDLabel, reasonLabel)
	batchSize = mf.NewGauge(
		"batch_size",
		"Number of mutations the signer is attempting to process for directoryid",
		directoryIDLabel)
}

// Watermarks is a map of watermarks by logID.
type Watermarks map[int64]int64

// LogsReader reads messages in multiple logs.
type LogsReader interface {
	// HighWatermark returns the number of items and the highest primary
	// key up to batchSize items after start (exclusive).
	HighWatermark(ctx context.Context, directoryID string, logID, start int64,
		batchSize int32) (count int32, watermark int64, err error)

	// ListLogs returns the logIDs associated with directoryID that have their write bits set,
	// or all logIDs associated with directoryID if writable is false.
	ListLogs(ctx context.Context, directoryID string, writable bool) ([]int64, error)

	// ReadLog returns the lowest messages in the (low, high] range stored in the
	// specified log, up to batchSize.  Paginate by setting low to the
	// highest LogMessage returned in the previous page.
	ReadLog(ctx context.Context, directoryID string, logID, low, high int64,
		batchSize int32) ([]*mutator.LogMessage, error)
}

// Batcher writes batch definitions to storage.
type Batcher interface {
	// WriteBatchSources saves the (low, high] boundaries used for each log in making this revision.
	WriteBatchSources(ctx context.Context, dirID string, rev int64, meta *spb.MapMetadata) error
	// ReadBatch returns the batch definitions for a given revision.
	ReadBatch(ctx context.Context, directoryID string, rev int64) (*spb.MapMetadata, error)
}

// Server implements KeyTransparencySequencerServer.
type Server struct {
	ktServer *keyserver.Server
	batcher  Batcher
	tmap     tpb.TrillianMapClient
	tlog     tpb.TrillianLogClient
	logs     LogsReader
}

// NewServer creates a new KeyTransparencySequencerServer.
func NewServer(
	directories directory.Storage,
	logAdmin tpb.TrillianAdminClient,
	mapAdmin tpb.TrillianAdminClient,
	tlog tpb.TrillianLogClient,
	tmap tpb.TrillianMapClient,
	batcher Batcher,
	logs LogsReader,
	metricsFactory monitoring.MetricFactory,
) *Server {
	once.Do(func() { createMetrics(metricsFactory) })
	return &Server{
		ktServer: keyserver.New(nil, nil, logAdmin, mapAdmin, nil, directories, nil, nil),
		tlog:     tlog,
		tmap:     tmap,
		batcher:  batcher,
		logs:     logs,
	}
}

// RunBatch runs the full sequence of steps (for one directory) nessesary to get a
// mutation from the log integrated into the map. This consists of a series of
// idempotent steps:
// a) assign a batch of mutations from the logs to a map revision
// b) apply the batch to the map
// c) publish existing map roots to a log of SignedMapRoots.
func (s *Server) RunBatch(ctx context.Context, in *spb.RunBatchRequest) (*empty.Empty, error) {
	// Get the previous and current high water marks.
	directory, err := s.ktServer.GetDirectory(ctx, &ktpb.GetDirectoryRequest{DirectoryId: in.DirectoryId})
	if err != nil {
		return nil, err
	}
	mapClient, err := tclient.NewMapClientFromTree(s.tmap, directory.Map)
	if err != nil {
		return nil, err
	}
	latestMapRoot, err := mapClient.GetAndVerifyLatestMapRoot(ctx)
	if err != nil {
		return nil, err
	}
	var lastMeta spb.MapMetadata
	if err := proto.Unmarshal(latestMapRoot.Metadata, &lastMeta); err != nil {
		return nil, err
	}

	count, meta, err := s.HighWatermarks(ctx, in.DirectoryId, &lastMeta, in.MaxBatch)
	if err != nil {
		return nil, status.Errorf(codes.Internal, "HighWatermarks(): %v", err)
	}

	//
	// Rate limit the creation of new batches.
	//

	// TODO(#1057): If time since last map revision > max timeout, define batch.
	// TODO(#1047): If time since oldest queue item > max latency has elapsed, define batch.
	// If count items >= min_batch, define batch.
	if count >= in.MinBatch {
		nextRev := int64(latestMapRoot.Revision) + 1
		if err := s.batcher.WriteBatchSources(ctx, in.DirectoryId, nextRev, meta); err != nil {
			return nil, err
		}

		return s.CreateRevision(ctx, &spb.CreateRevisionRequest{
			DirectoryId: in.DirectoryId,
			Revision:    nextRev,
		})
	}

	// TODO(#1056): If count items == max_batch, should we define the next batch immediately?
	return &empty.Empty{}, nil
}

// readMessages returns the full set of EntryUpdates defined by sources.
// batchSize limits the number of messages to read from a log at one time.
func (s *Server) readMessages(ctx context.Context, directoryID string, meta *spb.MapMetadata,
<<<<<<< HEAD
	batchSize int32) ([]*ktpb.EntryUpdate, error) {
	msgs := make([]*ktpb.EntryUpdate, 0)
	for _, source := range meta.Sources {
=======
	batchSize int32) ([]*mutator.LogMessage, error) {
	msgs := make([]*mutator.LogMessage, 0)
	for logID, source := range meta.Sources {
>>>>>>> e6b8a47c
		low := source.GetLowestWatermark()
		high := source.GetHighestWatermark()
		// Loop until less than batchSize items are returned.
		for count := batchSize; count == batchSize; {
			batch, err := s.logs.ReadLog(ctx, directoryID, source.LogId, low, high, batchSize)
			if err != nil {
				return nil, status.Errorf(codes.Internal, "ReadLog(): %v", err)
			}
			for _, m := range batch {
				msgs = append(msgs, m)
				if m.ID > low {
					low = m.ID
				}
			}
			count = int32(len(batch))
			glog.Infof("ReadLog(%v, (%v, %v], %v) count: %v", source.LogId, low, high, batchSize, count)
		}
	}
	return msgs, nil
}

// CreateRevision applies the supplied mutations to the current map revision and creates a new revision.
func (s *Server) CreateRevision(ctx context.Context, in *spb.CreateRevisionRequest) (*empty.Empty, error) {
	directoryID := in.GetDirectoryId()
	meta, err := s.batcher.ReadBatch(ctx, in.DirectoryId, in.Revision)
	if err != nil {
		return nil, status.Errorf(codes.Internal, "ReadBatch(%v, %v): %v", in.DirectoryId, in.Revision, err)
	}
	readBatchSize := int32(1000) // TODO(gbelvin): Make configurable.
	msgs, err := s.readMessages(ctx, in.DirectoryId, meta, readBatchSize)
	if err != nil {
		return nil, err
	}
	glog.Infof("CreateRevision: for %v with %d messages", directoryID, len(msgs))
	// Fetch verification objects for directoryID.
	config, err := s.ktServer.GetDirectory(ctx, &ktpb.GetDirectoryRequest{DirectoryId: directoryID})
	if err != nil {
		return nil, err
	}
	mapClient, err := tclient.NewMapClientFromTree(s.tmap, config.Map)
	if err != nil {
		return nil, err
	}

	// Parse mutations using the mutator for this directory.
	batchSize.Set(float64(len(msgs)), config.DirectoryId)
	indexes := make([][]byte, 0, len(msgs))
	mutations := make([]*ktpb.EntryUpdate, 0, len(msgs))
	for _, m := range msgs {
		if err := entry.MapLogItemFn(m, func(index []byte, mutation *ktpb.EntryUpdate) {
			indexes = append(indexes, index)
			mutations = append(mutations, mutation)
		}); err != nil {
			return nil, err
		}

	}
	glog.V(2).Infof("CreateRevision: %v mutations, %v indexes", len(msgs), len(indexes))

	leaves, err := mapClient.GetAndVerifyMapLeavesByRevision(ctx, in.Revision-1, indexes)
	if err != nil {
		return nil, err
	}

	// Apply mutations to values.
	newLeaves, err := s.applyMutations(directoryID, entry.New(), mutations, leaves)
	if err != nil {
		return nil, err
	}

	// Serialize metadata
	metadata, err := proto.Marshal(meta)
	if err != nil {
		return nil, err
	}

	// Set new leaf values.
	setResp, err := s.tmap.SetLeaves(ctx, &tpb.SetMapLeavesRequest{
		MapId:    config.Map.TreeId,
		Leaves:   newLeaves,
		Metadata: metadata,
	})
	if err != nil {
		return nil, status.Errorf(codes.Internal, "tmap.SetLeaves(): %v", err)
	}
	mapRoot, err := mapClient.VerifySignedMapRoot(setResp.GetMapRoot())
	if err != nil {
		return nil, status.Errorf(codes.Internal, "VerifySignedMapRoot(): %v", err)
	}
	glog.V(2).Infof("CreateRevision: SetLeaves:{Revision: %v}", mapRoot.Revision)

	mutationCount.Add(float64(len(msgs)), directoryID)
	glog.Infof("CreatedRevision: rev: %v with %v mutations, root: %x", mapRoot.Revision, len(msgs), mapRoot.RootHash)
	return s.PublishBatch(ctx, &spb.PublishBatchRequest{DirectoryId: directoryID})
}

// PublishBatch copies the MapRoots of all known map revisions into the Log of MapRoots.
func (s *Server) PublishBatch(ctx context.Context, in *spb.PublishBatchRequest) (*empty.Empty, error) {
	directory, err := s.ktServer.GetDirectory(ctx, &ktpb.GetDirectoryRequest{DirectoryId: in.DirectoryId})
	if err != nil {
		return nil, err
	}

	// Create verifying log and map clients.
	trustedRoot := types.LogRootV1{} // TODO(gbelvin): Store and track trustedRoot.
	logClient, err := tclient.NewFromTree(s.tlog, directory.Log, trustedRoot)
	if err != nil {
		return nil, err
	}
	mapClient, err := tclient.NewMapClientFromTree(s.tmap, directory.Map)
	if err != nil {
		return nil, err
	}

	// Get latest log root and map root.
	logRoot, err := logClient.UpdateRoot(ctx)
	if err != nil {
		return nil, err
	}
	rootResp, err := mapClient.Conn.GetSignedMapRoot(ctx, &tpb.GetSignedMapRootRequest{MapId: mapClient.MapID})
	if err != nil {
		return nil, status.Errorf(status.Code(err), "GetSignedMapRoot(%v): %v", mapClient.MapID, err)
	}
	latestMapRoot, err := mapClient.VerifySignedMapRoot(rootResp.GetMapRoot())
	if err != nil {
		return nil, status.Errorf(codes.Internal, "VerifySignedMapRoot(%v): %v", mapClient.MapID, err)
	}

	// Add all unpublished map roots to the log.
	for rev := logRoot.TreeSize - 1; rev <= latestMapRoot.Revision; rev++ {
		resp, err := s.tmap.GetSignedMapRootByRevision(ctx, &tpb.GetSignedMapRootByRevisionRequest{
			MapId:    mapClient.MapID,
			Revision: int64(rev),
		})
		if err != nil {
			return nil, status.Errorf(codes.Internal,
				"GetSignedMapRootByRevision(%v, %v): %v",
				mapClient.MapID, rev, err)
		}
		rawMapRoot := resp.GetMapRoot()
		mapRoot, err := mapClient.VerifySignedMapRoot(rawMapRoot)
		if err != nil {
			return nil, status.Errorf(codes.Internal, "VerifySignedMapRoot(): %v", err)
		}
		if err := logClient.AddSequencedLeaf(ctx, rawMapRoot.GetMapRoot(), int64(mapRoot.Revision)); err != nil {
			glog.Errorf("AddSequencedLeaf(logID: %v, rev: %v): %v", logClient.LogID, mapRoot.Revision, err)
			return nil, err
		}
	}
	// TODO(gbelvin): Remove wait when batching boundaries are deterministic.
	if err := logClient.WaitForInclusion(ctx, rootResp.GetMapRoot().GetMapRoot()); err != nil {
		return nil, status.Errorf(codes.Internal, "WaitForInclusion(): %v", err)
	}
	return &empty.Empty{}, nil
}

// applyMutations takes the set of mutations and applies them to given leafs.
// Multiple mutations for the same leaf will be applied to provided leaf.
// The last valid mutation for each leaf is included in the output.
// Returns a list of map leaves that should be updated.
func (s *Server) applyMutations(directoryID string, mutatorFunc mutator.Func,
	msgs []*ktpb.EntryUpdate, leaves []*tpb.MapLeaf) ([]*tpb.MapLeaf, error) {
	// Put leaves in a map from index to leaf value.
	leafMap := make(map[string]*tpb.MapLeaf)
	for _, l := range leaves {
		leafMap[string(l.Index)] = l
	}

	retMap := make(map[string]*tpb.MapLeaf)
	for _, msg := range msgs {
		var e ktpb.Entry
		if err := proto.Unmarshal(msg.Mutation.Entry, &e); err != nil {
			return nil, err
		}
		var oldValue *ktpb.SignedEntry // If no map leaf was found, oldValue will be nil.
		if leaf, ok := leafMap[string(e.Index)]; ok {
			var err error
			oldValue, err = entry.FromLeafValue(leaf.GetLeafValue())
			if err != nil {
				glog.Warningf("entry.FromLeafValue(%v): %v", leaf.GetLeafValue(), err)
				mutationFailures.Inc(directoryID, "Unmarshal")
				continue
			}
		}

		newValue, err := mutatorFunc.Mutate(oldValue, msg.Mutation)
		if err != nil {
			glog.Warningf("Mutate(): %v", err)
			mutationFailures.Inc(directoryID, "Mutate")
			continue // A bad mutation should not make the whole batch fail.
		}
		leafValue, err := entry.ToLeafValue(newValue)
		if err != nil {
			glog.Warningf("ToLeafValue(): %v", err)
			mutationFailures.Inc(directoryID, "Marshal")
			continue
		}
		extraData, err := proto.Marshal(msg.Committed)
		if err != nil {
			glog.Warningf("proto.Marshal(): %v", err)
			mutationFailures.Inc(directoryID, "Marshal")
			continue
		}

		// Make sure that only ONE MapLeaf is output per index.
		retMap[string(e.Index)] = &tpb.MapLeaf{
			Index:     e.Index,
			LeafValue: leafValue,
			ExtraData: extraData,
		}
	}
	// Convert return map back into a list.
	ret := make([]*tpb.MapLeaf, 0, len(retMap))
	for _, v := range retMap {
		ret = append(ret, v)
	}
	glog.V(2).Infof("applyMutations applied %v mutations to %v leaves", len(msgs), len(leaves))
	return ret, nil
}

// HighWatermarks returns the total count across all logs and the highest watermark for each log.
// batchSize is a limit on the total number of items represented by the returned watermarks.
// TODO(gbelvin): Block until a minBatchSize has been reached or a timeout has occurred.
func (s *Server) HighWatermarks(ctx context.Context, directoryID string, lastMeta *spb.MapMetadata,
	batchSize int32) (int32, *spb.MapMetadata, error) {
	var total int32

	// Ensure that we do not lose track of end watermarks, even if they are no
	// longer in the active log list, or if they do not move. The sequencer
	// needs them to know where to pick up reading for the next map
	// revision.
	// TODO(gbelvin): Separate end watermarks for the sequencer's needs
	// from ranges of watermarks for the verifier's needs.
	ends := map[int64]int64{}
	starts := map[int64]int64{}
	for _, source := range lastMeta.Sources {
		if ends[source.LogId] < source.HighestWatermark {
			ends[source.LogId] = source.HighestWatermark
			starts[source.LogId] = source.HighestWatermark
		}
	}

	filterForWritable := false
	logIDs, err := s.logs.ListLogs(ctx, directoryID, filterForWritable)
	if err != nil {
		return 0, nil, err
	}
	// TODO(gbelvin): Get HighWatermarks in parallel.
	for _, logID := range logIDs {
		count, high, err := s.logs.HighWatermark(ctx, directoryID, logID, ends[logID], batchSize)
		if err != nil {
			return 0, nil, status.Errorf(codes.Internal,
				"HighWatermark(%v/%v, start: %v, batch: %v): %v",
				directoryID, logID, ends[logID], batchSize, err)
		}
		starts[logID] = ends[logID]
		ends[logID] = high
		total += count
		batchSize -= count
	}

	meta := &spb.MapMetadata{}
	for logID, end := range ends {
		meta.Sources = append(meta.Sources, &spb.MapMetadata_SourceSlice{
			LogId:            logID,
			LowestWatermark:  starts[logID],
			HighestWatermark: end,
		})
	}
	// Deterministic results are nice.
	sort.Slice(meta.Sources, func(a, b int) bool {
		return meta.Sources[a].LogId < meta.Sources[b].LogId
	})
	return total, meta, nil
}<|MERGE_RESOLUTION|>--- conflicted
+++ resolved
@@ -184,15 +184,9 @@
 // readMessages returns the full set of EntryUpdates defined by sources.
 // batchSize limits the number of messages to read from a log at one time.
 func (s *Server) readMessages(ctx context.Context, directoryID string, meta *spb.MapMetadata,
-<<<<<<< HEAD
-	batchSize int32) ([]*ktpb.EntryUpdate, error) {
-	msgs := make([]*ktpb.EntryUpdate, 0)
-	for _, source := range meta.Sources {
-=======
 	batchSize int32) ([]*mutator.LogMessage, error) {
 	msgs := make([]*mutator.LogMessage, 0)
-	for logID, source := range meta.Sources {
->>>>>>> e6b8a47c
+	for _, source := range meta.Sources {
 		low := source.GetLowestWatermark()
 		high := source.GetHighestWatermark()
 		// Loop until less than batchSize items are returned.
