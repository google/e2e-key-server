--- conflicted
+++ resolved
@@ -76,7 +76,6 @@
 
 // LogsReader reads messages in multiple logs.
 type LogsReader interface {
-<<<<<<< HEAD
 	// HighWatermark returns the number of items and the highest primary
 	// key up to batchSize items after start (exclusive).
 	HighWatermark(ctx context.Context, directoryID string, logID, start int64,
@@ -91,21 +90,14 @@
 	// highest LogMessage returned in the previous page.
 	ReadLog(ctx context.Context, directoryID string, logID, low, high int64,
 		batchSize int32) ([]*mutator.LogMessage, error)
-=======
-	// HighWatermarks returns the highest primary key for each log in the mutations table.
-	HighWatermarks(ctx context.Context, dirID string) (map[int64]int64, error)
-	// ReadLog returns the messages in the (low, high] range stored in the specified log.
-	// ReadLog does NOT delete messages.
-	ReadLog(ctx context.Context, dirID string, logID, low, high int64) ([]*mutator.LogMessage, error)
 }
 
 // Batcher writes batch definitions to storage.
 type Batcher interface {
 	// WriteBatchSources saves the (low, high] boundaries used for each log in making this revision.
-	WriteBatchSources(ctx context.Context, dirID string, rev int64, sources *spb.MapMetadata) error
+	WriteBatchSources(ctx context.Context, dirID string, rev int64, meta *spb.MapMetadata) error
 	// ReadBatch returns the batch definitions for a given revision.
 	ReadBatch(ctx context.Context, directoryID string, rev int64) (*spb.MapMetadata, error)
->>>>>>> d1e631cd
 }
 
 // Server implements KeyTransparencySequencerServer.
@@ -174,30 +166,14 @@
 	if err != nil {
 		return nil, status.Errorf(codes.Internal, "HighWatermarks(): %v", err)
 	}
-<<<<<<< HEAD
-	sources := make(SourcesEntry)
+	meta := &spb.MapMetadata{Sources: make(SourcesEntry)}
 	for logID, high := range highs {
-		sources[logID] = &spb.MapMetadata_SourceSlice{
+		meta.Sources[logID] = &spb.MapMetadata_SourceSlice{
 			LowestWatermark:  startWatermarks[logID],
-=======
-
-	// TODO(#1057): If time since last map revision > max timeout, run batch.
-	// TODO(#1047): If time since oldest log item > max latency has elapsed, run batch.
-	// TODO(#1056): If count items > max_batch, run batch.
-
-	// Count items to be processed.  Unfortunately, this means we will be
-	// reading the items to be processed twice.  Once, here in RunBatch and
-	// again in CreateEpoch.
-	meta := &spb.MapMetadata{Sources: make(map[int64]*spb.MapMetadata_SourceSlice)}
-	for sliceID, high := range highs {
-		meta.Sources[sliceID] = &spb.MapMetadata_SourceSlice{
-			LowestWatermark:  lastMeta.Sources[sliceID].GetHighestWatermark(),
->>>>>>> d1e631cd
 			HighestWatermark: high,
 		}
 	}
 
-<<<<<<< HEAD
 	//
 	// Rate limit the creation of new batches.
 	//
@@ -206,10 +182,14 @@
 	// TODO(#1047): If time since oldest queue item > max latency has elapsed, define batch.
 	// If count items >= min_batch, define batch.
 	if count >= in.MinBatch {
+		nextRev := int64(latestMapRoot.Revision) + 1
+		if err := s.batcher.WriteBatchSources(ctx, in.DirectoryId, nextRev, meta); err != nil {
+			return nil, err
+		}
+
 		return s.CreateEpoch(ctx, &spb.CreateEpochRequest{
 			DirectoryId: in.DirectoryId,
-			Revision:    int64(latestMapRoot.Revision) + 1,
-			MapMetadata: &spb.MapMetadata{Sources: sources},
+			Revision:    nextRev,
 		})
 	}
 
@@ -219,10 +199,10 @@
 
 // readMessages returns the full set of EntryUpdates defined by sources.
 // batchSize limits the number of messages to read from a log at one time.
-func (s *Server) readMessages(ctx context.Context, directoryID string, sources SourcesEntry,
+func (s *Server) readMessages(ctx context.Context, directoryID string, meta *spb.MapMetadata,
 	batchSize int32) ([]*ktpb.EntryUpdate, error) {
 	msgs := make([]*ktpb.EntryUpdate, 0)
-	for logID, source := range sources {
+	for logID, source := range meta.Sources {
 		low := source.GetLowestWatermark()
 		high := source.GetHighestWatermark()
 		// Loop until less than batchSize items are returned.
@@ -242,40 +222,6 @@
 			}
 			count = int32(len(batch))
 			glog.Infof("ReadLog(%v, (%v, %v], %v) count: %v", logID, low, high, batchSize, count)
-=======
-	msgs, err := s.readMessages(ctx, in.DirectoryId, meta)
-	if err != nil {
-		return nil, err
-	}
-	if len(msgs) < int(in.MinBatch) {
-		return &empty.Empty{}, nil
-	}
-
-	if err := s.batcher.WriteBatchSources(ctx, in.DirectoryId, int64(latestMapRoot.Revision)+1, meta); err != nil {
-		return nil, err
-	}
-
-	return s.CreateEpoch(ctx, &spb.CreateEpochRequest{
-		DirectoryId: in.DirectoryId,
-		Revision:    int64(latestMapRoot.Revision) + 1,
-	})
-}
-
-func (s *Server) readMessages(ctx context.Context, directoryID string,
-	meta *spb.MapMetadata) ([]*ktpb.EntryUpdate, error) {
-	msgs := make([]*ktpb.EntryUpdate, 0)
-	for logID, source := range meta.Sources {
-		batch, err := s.logs.ReadLog(ctx, directoryID, logID,
-			source.GetLowestWatermark(), source.GetHighestWatermark())
-		if err != nil {
-			return nil, status.Errorf(codes.Internal, "ReadQueue(): %v", err)
-		}
-		for _, m := range batch {
-			msgs = append(msgs, &ktpb.EntryUpdate{
-				Mutation:  m.Mutation,
-				Committed: m.ExtraData,
-			})
->>>>>>> d1e631cd
 		}
 	}
 	return msgs, nil
@@ -288,12 +234,8 @@
 	if err != nil {
 		return nil, status.Errorf(codes.Internal, "ReadBatch(%v, %v): %v", in.DirectoryId, in.Revision, err)
 	}
-<<<<<<< HEAD
 	readBatchSize := int32(1000) // TODO(gbelvin): Make configurable.
-	msgs, err := s.readMessages(ctx, in.DirectoryId, in.MapMetadata.GetSources(), readBatchSize)
-=======
-	msgs, err := s.readMessages(ctx, in.DirectoryId, meta)
->>>>>>> d1e631cd
+	msgs, err := s.readMessages(ctx, in.DirectoryId, meta, readBatchSize)
 	if err != nil {
 		return nil, err
 	}
