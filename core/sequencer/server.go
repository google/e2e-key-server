--- conflicted
+++ resolved
@@ -45,28 +45,17 @@
 )
 
 var (
-<<<<<<< HEAD
 	initMetrics       sync.Once
 	knownDirectories  monitoring.Gauge
 	logEntryCount     monitoring.Counter
 	logEntryUnapplied monitoring.Gauge
 	mapLeafCount      monitoring.Counter
+	fnCount           monitoring.Counter
 	mapRevisionCount  monitoring.Counter
 	watermarkWritten  monitoring.Gauge
 	watermarkDefined  monitoring.Gauge
 	watermarkApplied  monitoring.Gauge
 	mutationFailures  monitoring.Counter
-=======
-	initMetrics      sync.Once
-	knownDirectories monitoring.Gauge
-	logEntryCount    monitoring.Counter
-	mapLeafCount     monitoring.Counter
-	fnCount          monitoring.Counter
-	mapRevisionCount monitoring.Counter
-	watermarkDefined monitoring.Gauge
-	watermarkApplied monitoring.Gauge
-	mutationFailures monitoring.Counter
->>>>>>> a86803d1
 )
 
 func createMetrics(mf monitoring.MetricFactory) {
