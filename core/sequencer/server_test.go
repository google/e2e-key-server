// Copyright 2018 Google Inc. All Rights Reserved.
//
// Licensed under the Apache License, Version 2.0 (the "License");
// you may not use this file except in compliance with the License.
// You may obtain a copy of the License at
//
//     http://www.apache.org/licenses/LICENSE-2.0
//
// Unless required by applicable law or agreed to in writing, software
// distributed under the License is distributed on an "AS IS" BASIS,
// WITHOUT WARRANTIES OR CONDITIONS OF ANY KIND, either express or implied.
// See the License for the specific language governing permissions and
// limitations under the License.

package sequencer

import (
	"context"
	"sort"
	"testing"

	"github.com/google/go-cmp/cmp"
<<<<<<< HEAD
	"github.com/google/keytransparency/core/mutator"
=======
	"github.com/google/tink/go/signature"
	"github.com/google/tink/go/tink"
	"github.com/google/trillian/monitoring"
	"github.com/google/trillian/types"

	"github.com/google/keytransparency/core/mutator"
	"github.com/google/keytransparency/core/mutator/entry"
>>>>>>> d068f141

	spb "github.com/google/keytransparency/core/sequencer/sequencer_go_proto"
)

const directoryID = "directoryID"

type fakeLogs map[int64][]mutator.LogMessage

func (l fakeLogs) ReadLog(ctx context.Context, directoryID string, logID, low, high int64,
	batchSize int32) ([]*mutator.LogMessage, error) {
	refs := make([]*mutator.LogMessage, 0, int(high-low))
	for i := low; i < high; i++ {
		l[logID][i].ID = i
		refs = append(refs, &l[logID][i])
	}
	return refs, nil

}

func (l fakeLogs) ListLogs(ctx context.Context, directoryID string, writable bool) ([]int64, error) {
	logIDs := make([]int64, 0, len(l))
	for logID := range l {
		logIDs = append(logIDs, logID)
	}
	// sort logsIDs for test repeatability.
	sort.Slice(logIDs, func(i, j int) bool { return logIDs[i] < logIDs[j] })
	return logIDs, nil
}

func (l fakeLogs) HighWatermark(ctx context.Context, directoryID string, logID, start int64,
	batchSize int32) (int32, int64, error) {
	high := start + int64(batchSize)
	if high > int64(len(l[logID])) {
		high = int64(len(l[logID]))
	}
	count := int32(high - start)
	return count, high, nil
}

type fakeTrillianFactory struct {
	tmap trillianMap
	tlog trillianLog
}

func (t *fakeTrillianFactory) MapClient(_ context.Context, _ string) (trillianMap, error) {
	return t.tmap, nil
}

func (t *fakeTrillianFactory) LogClient(_ context.Context, _ string) (trillianLog, error) {
	return t.tlog, nil
}

type fakeMap struct {
	MapClient
	latestMapRoot *types.MapRootV1
}

func (m *fakeMap) GetAndVerifyLatestMapRoot(_ context.Context) (*tpb.SignedMapRoot, *types.MapRootV1, error) {
	return nil, m.latestMapRoot, nil
}

type fakeBatcher struct {
	highestRev int64
}

func (b *fakeBatcher) HighestRev(_ context.Context, _ string) (int64, error) {
	return b.highestRev, nil
}
func (b *fakeBatcher) WriteBatchSources(_ context.Context, _ string, _ int64, _ *spb.MapMetadata) error {
	return nil
}
func (b *fakeBatcher) ReadBatch(_ context.Context, _ string, _ int64) (*spb.MapMetadata, error) {
	return &spb.MapMetadata{}, nil
}

func TestDefineRevisions(t *testing.T) {
	// Verify that outstanding revisions prevent future revisions from being created.
	ctx := context.Background()
	mapRev := int64(2)
	initMetrics.Do(func() { createMetrics(monitoring.InertMetricFactory{}) })
	s := Server{
		logs: fakeLogs{
			0: make([]mutator.LogMessage, 10),
			1: make([]mutator.LogMessage, 20),
		},
		trillian: &fakeTrillianFactory{
			tmap: &fakeMap{latestMapRoot: &types.MapRootV1{Revision: uint64(mapRev)}},
		},
	}

	for _, tc := range []struct {
		desc       string
		highestRev int64
		want       []int64
	}{
		// Blocked: Highest Rev > latestMapRoot.Rev
		{desc: "blocked", highestRev: mapRev + 1, want: []int64{mapRev + 1}},
		{desc: "unblocked", highestRev: mapRev, want: []int64{mapRev + 1}},
		{desc: "lagging", highestRev: mapRev + 3, want: []int64{mapRev + 1, mapRev + 2, mapRev + 3}},
	} {
		t.Run(tc.desc, func(t *testing.T) {
			s.batcher = &fakeBatcher{highestRev: tc.highestRev}
			got, err := s.DefineRevisions(ctx, &spb.DefineRevisionsRequest{
				DirectoryId: directoryID,
				MinBatch:    1,
				MaxBatch:    10})
			if err != nil {
				t.Fatalf("DefineRevisions(): %v", err)
			}
			if !cmp.Equal(got.OutstandingRevisions, tc.want) {
				t.Errorf("DefineRevisions(): %v, want %v", got, tc.want)
			}
		})
	}

}

func TestReadMessages(t *testing.T) {
	ctx := context.Background()
	s := Server{logs: fakeLogs{
		0: make([]mutator.LogMessage, 10),
		1: make([]mutator.LogMessage, 20),
	}}

	for _, tc := range []struct {
		meta      *spb.MapMetadata
		batchSize int32
		want      int
	}{
		{batchSize: 1, want: 9, meta: &spb.MapMetadata{Sources: []*spb.MapMetadata_SourceSlice{
			{LogId: 0, LowestInclusive: 1, HighestExclusive: 10},
		}}},
		{batchSize: 1, want: 19, meta: &spb.MapMetadata{Sources: []*spb.MapMetadata_SourceSlice{
			{LogId: 0, LowestInclusive: 1, HighestExclusive: 10},
			{LogId: 1, LowestInclusive: 1, HighestExclusive: 11},
		}}},
	} {
		msgs, err := s.readMessages(ctx, directoryID, tc.meta, tc.batchSize)
		if err != nil {
			t.Errorf("readMessages(): %v", err)
		}
		if got := len(msgs); got != tc.want {
			t.Errorf("readMessages(): len: %v, want %v", got, tc.want)
		}
	}
}

func TestHighWatermarks(t *testing.T) {
	ctx := context.Background()
	s := Server{logs: fakeLogs{
		0: make([]mutator.LogMessage, 10),
		1: make([]mutator.LogMessage, 20),
	}}

	for _, tc := range []struct {
		desc      string
		batchSize int32
		count     int32
		last      spb.MapMetadata
		next      spb.MapMetadata
	}{
		{desc: "nobatch", batchSize: 30, count: 30,
			next: spb.MapMetadata{Sources: []*spb.MapMetadata_SourceSlice{
				{LogId: 0, HighestExclusive: 10},
				{LogId: 1, HighestExclusive: 20}}}},
		{desc: "exactbatch", batchSize: 20, count: 20,
			next: spb.MapMetadata{Sources: []*spb.MapMetadata_SourceSlice{
				{LogId: 0, HighestExclusive: 10},
				{LogId: 1, HighestExclusive: 10}}}},
		{desc: "batchwprev", batchSize: 20, count: 20,
			last: spb.MapMetadata{Sources: []*spb.MapMetadata_SourceSlice{
				{LogId: 0, HighestExclusive: 10}}},
			next: spb.MapMetadata{Sources: []*spb.MapMetadata_SourceSlice{
				{LogId: 0, LowestInclusive: 10, HighestExclusive: 10},
				{LogId: 1, HighestExclusive: 20}}}},
		// Don't drop existing watermarks.
		{desc: "keep existing", batchSize: 1, count: 1,
			last: spb.MapMetadata{Sources: []*spb.MapMetadata_SourceSlice{
				{LogId: 1, HighestExclusive: 10}}},
			next: spb.MapMetadata{Sources: []*spb.MapMetadata_SourceSlice{
				{LogId: 0, HighestExclusive: 1},
				{LogId: 1, LowestInclusive: 10, HighestExclusive: 10}}}},
		{desc: "logs that dont move", batchSize: 0, count: 0,
			last: spb.MapMetadata{Sources: []*spb.MapMetadata_SourceSlice{
				{LogId: 3, HighestExclusive: 10}}},
			next: spb.MapMetadata{Sources: []*spb.MapMetadata_SourceSlice{
				{LogId: 0},
				{LogId: 1},
				{LogId: 3, LowestInclusive: 10, HighestExclusive: 10}}}},
	} {
		t.Run(tc.desc, func(t *testing.T) {
			count, next, err := s.HighWatermarks(ctx, directoryID, &tc.last, tc.batchSize)
			if err != nil {
				t.Fatalf("HighWatermarks(): %v", err)
			}
			if count != tc.count {
				t.Errorf("HighWatermarks(): count: %v, want %v", count, tc.count)
			}
			if !cmp.Equal(next, &tc.next) {
				t.Errorf("HighWatermarks(): diff(-got, +want): %v", cmp.Diff(next, &tc.next))
			}
		})
	}
<<<<<<< HEAD
=======
}

func logMsg(t *testing.T, id int64, keyHandle *tink.KeysetHandle) *ktpb.EntryUpdate {
	t.Helper()
	index := []byte{byte(id)}
	userID := string(id)
	m := entry.NewMutation(index, "directory", userID)
	signer, err := signature.NewSigner(keyHandle)
	if err != nil {
		t.Fatalf("signer.NewSigner(): %v", err)
	}
	signers := []tink.Signer{signer}
	pubkey, err := keyHandle.Public()
	if err != nil {
		t.Fatalf("Public(): %v", err)
	}
	if err := m.ReplaceAuthorizedKeys(pubkey.Keyset()); err != nil {
		t.Fatalf("ReplaceAuthorizedKeys(): %v", err)
	}
	update, err := m.SerializeAndSign(signers)
	if err != nil {
		t.Fatalf("SerializeAndSign(): %v", err)
	}

	return &ktpb.EntryUpdate{
		Mutation:  update.Mutation,
		Committed: &ktpb.Committed{},
	}
}

// TestDuplicateMutations verifies that each call to tlog.SetLeaves specifies
// each mapleaf.Index at most ONCE.
func TestDuplicateMutations(t *testing.T) {

	keyset1, err := tink.NewKeysetHandle(signature.ECDSAP256KeyTemplate())
	if err != nil {
		t.Fatalf("tink.NewKeysetHandle(): %v", err)
	}
	keyset2, err := tink.NewKeysetHandle(signature.ECDSAP256KeyTemplate())
	if err != nil {
		t.Fatalf("tink.NewKeysetHandle(): %v", err)
	}
	s := &Server{}

	for _, tc := range []struct {
		desc       string
		msgs       []*ktpb.EntryUpdate
		leaves     []*tpb.MapLeaf
		wantLeaves int
	}{
		{
			desc: "duplicate index, same data",
			msgs: []*ktpb.EntryUpdate{
				logMsg(t, 1, keyset1),
				logMsg(t, 1, keyset1),
			},
			wantLeaves: 1,
		},
		{
			desc: "duplicate index, different data",
			msgs: []*ktpb.EntryUpdate{
				logMsg(t, 2, keyset1),
				logMsg(t, 2, keyset2),
			},
			wantLeaves: 1,
		},
	} {
		t.Run(tc.desc, func(t *testing.T) {
			directoryID := "test"
			newLeaves, err := s.applyMutations(directoryID, entry.MutateFn, tc.msgs, tc.leaves)
			if err != nil {
				t.Errorf("applyMutations(): %v", err)
			}
			// Count unique map leaves.
			counts := make(map[string]int)
			for _, l := range newLeaves {
				counts[string(l.Index)]++
				if c := counts[string(l.Index)]; c > 1 {
					t.Errorf("Map leaf %x found %v times", l.Index, c)
				}
			}
			// Verify totals.
			if got, want := len(newLeaves), tc.wantLeaves; got != want {
				t.Errorf("applyMutations(): len: %v, want %v", got, want)
			}
		})
	}
>>>>>>> d068f141
}<|MERGE_RESOLUTION|>--- conflicted
+++ resolved
@@ -20,19 +20,13 @@
 	"testing"
 
 	"github.com/google/go-cmp/cmp"
-<<<<<<< HEAD
-	"github.com/google/keytransparency/core/mutator"
-=======
-	"github.com/google/tink/go/signature"
-	"github.com/google/tink/go/tink"
 	"github.com/google/trillian/monitoring"
 	"github.com/google/trillian/types"
 
 	"github.com/google/keytransparency/core/mutator"
-	"github.com/google/keytransparency/core/mutator/entry"
->>>>>>> d068f141
 
 	spb "github.com/google/keytransparency/core/sequencer/sequencer_go_proto"
+	tpb "github.com/google/trillian"
 )
 
 const directoryID = "directoryID"
@@ -234,94 +228,4 @@
 			}
 		})
 	}
-<<<<<<< HEAD
-=======
-}
-
-func logMsg(t *testing.T, id int64, keyHandle *tink.KeysetHandle) *ktpb.EntryUpdate {
-	t.Helper()
-	index := []byte{byte(id)}
-	userID := string(id)
-	m := entry.NewMutation(index, "directory", userID)
-	signer, err := signature.NewSigner(keyHandle)
-	if err != nil {
-		t.Fatalf("signer.NewSigner(): %v", err)
-	}
-	signers := []tink.Signer{signer}
-	pubkey, err := keyHandle.Public()
-	if err != nil {
-		t.Fatalf("Public(): %v", err)
-	}
-	if err := m.ReplaceAuthorizedKeys(pubkey.Keyset()); err != nil {
-		t.Fatalf("ReplaceAuthorizedKeys(): %v", err)
-	}
-	update, err := m.SerializeAndSign(signers)
-	if err != nil {
-		t.Fatalf("SerializeAndSign(): %v", err)
-	}
-
-	return &ktpb.EntryUpdate{
-		Mutation:  update.Mutation,
-		Committed: &ktpb.Committed{},
-	}
-}
-
-// TestDuplicateMutations verifies that each call to tlog.SetLeaves specifies
-// each mapleaf.Index at most ONCE.
-func TestDuplicateMutations(t *testing.T) {
-
-	keyset1, err := tink.NewKeysetHandle(signature.ECDSAP256KeyTemplate())
-	if err != nil {
-		t.Fatalf("tink.NewKeysetHandle(): %v", err)
-	}
-	keyset2, err := tink.NewKeysetHandle(signature.ECDSAP256KeyTemplate())
-	if err != nil {
-		t.Fatalf("tink.NewKeysetHandle(): %v", err)
-	}
-	s := &Server{}
-
-	for _, tc := range []struct {
-		desc       string
-		msgs       []*ktpb.EntryUpdate
-		leaves     []*tpb.MapLeaf
-		wantLeaves int
-	}{
-		{
-			desc: "duplicate index, same data",
-			msgs: []*ktpb.EntryUpdate{
-				logMsg(t, 1, keyset1),
-				logMsg(t, 1, keyset1),
-			},
-			wantLeaves: 1,
-		},
-		{
-			desc: "duplicate index, different data",
-			msgs: []*ktpb.EntryUpdate{
-				logMsg(t, 2, keyset1),
-				logMsg(t, 2, keyset2),
-			},
-			wantLeaves: 1,
-		},
-	} {
-		t.Run(tc.desc, func(t *testing.T) {
-			directoryID := "test"
-			newLeaves, err := s.applyMutations(directoryID, entry.MutateFn, tc.msgs, tc.leaves)
-			if err != nil {
-				t.Errorf("applyMutations(): %v", err)
-			}
-			// Count unique map leaves.
-			counts := make(map[string]int)
-			for _, l := range newLeaves {
-				counts[string(l.Index)]++
-				if c := counts[string(l.Index)]; c > 1 {
-					t.Errorf("Map leaf %x found %v times", l.Index, c)
-				}
-			}
-			// Verify totals.
-			if got, want := len(newLeaves), tc.wantLeaves; got != want {
-				t.Errorf("applyMutations(): len: %v, want %v", got, want)
-			}
-		})
-	}
->>>>>>> d068f141
 }