--- conflicted
+++ resolved
@@ -227,47 +227,7 @@
 		})
 	if st := status.Convert(err); st.Code() != codes.OK {
 		glog.Errorf("tlog.GetLatestSignedLogRoot(%v): %v", d.Log.TreeId, err)
-<<<<<<< HEAD
-		return nil, status.Errorf(st.Code(), "Cannot fetch SignedLogRoot: %v", st.Message())
-	}
-	sth := logRoot.GetSignedLogRoot()
-	return sth, nil
-}
-
-// latestLogRootProof returns the latest SignedLogRoot and it's consistency proof.
-func (s *Server) latestLogRootProof(ctx context.Context, d *directory.Directory, firstTreeSize int64) (
-	*tpb.SignedLogRoot, *tpb.Proof, error) {
-
-	sth, err := s.latestLogRoot(ctx, d)
-	if err != nil {
-		return nil, nil, err
-	}
-	// TODO(gbelvin): Verify root.
-	var root types.LogRootV1
-	if err := root.UnmarshalBinary(sth.GetLogRoot()); err != nil {
-		return nil, nil, status.Errorf(codes.Internal, "latestLogRootProof: Failed to unmarshal log root: %v", err)
-	}
-	// Consistency proof.
-	secondTreeSize := int64(root.TreeSize)
-	if secondTreeSize < firstTreeSize {
-		return nil, nil, status.Errorf(codes.InvalidArgument, "latestLogRootProof: latest log root is smaller than firstTreeSize")
-	}
-	var logConsistency *tpb.GetConsistencyProofResponse
-	if firstTreeSize != 0 {
-		logConsistency, err = s.tlog.GetConsistencyProof(ctx,
-			&tpb.GetConsistencyProofRequest{
-				LogId:          d.Log.TreeId,
-				FirstTreeSize:  firstTreeSize,
-				SecondTreeSize: secondTreeSize,
-			})
-		if st := status.Convert(err); st.Code() != codes.OK {
-			glog.Errorf("latestLogRootProof(): log.GetConsistency(%v, %v, %v): %v",
-				d.Log.TreeId, firstTreeSize, secondTreeSize, err)
-			return nil, nil, status.Errorf(st.Code(), "Cannot fetch log consistency proof: %v", st.Message())
-		}
-=======
 		return nil, nil, status.Errorf(st.Code(), "Cannot fetch SignedLogRoot: %v", st.Message())
->>>>>>> 348c2b9a
 	}
 	return resp.GetSignedLogRoot(), resp.GetProof(), nil
 }
