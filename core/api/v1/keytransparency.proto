// Copyright 2016 Google Inc. All Rights Reserved.
//
// Licensed under the Apache License, Version 2.0 (the "License");
// you may not use this file except in compliance with the License.
// You may obtain a copy of the License at
//
//     http://www.apache.org/licenses/LICENSE-2.0
//
// Unless required by applicable law or agreed to in writing, software
// distributed under the License is distributed on an "AS IS" BASIS,
// WITHOUT WARRANTIES OR CONDITIONS OF ANY KIND, either express or implied.
// See the License for the specific language governing permissions and
// limitations under the License.

syntax = "proto3";

// Key Transparency
//
// The Key Transparency API consists of a map of user names to public
// keys. Each user name also has a history of public keys that have been
// associated with it.
package google.keytransparency.v1;

option go_package = "github.com/google/keytransparency/core/api/v1/keytransparency_go_proto";

import "google/api/annotations.proto";
import "google/protobuf/empty.proto";
import "tink.proto";
import "trillian.proto";
import "trillian_map_api.proto";
import "v1/admin.proto";

// Committed represents the data committed to in a cryptographic commitment.
// commitment = HMAC_SHA512_256(key, data)
message Committed {
  // key is the 16 byte random commitment key.
  bytes key = 1;
  // data is the data being committed to.
  bytes data = 2;
}

// EntryUpdate contains the user entry update(s).
// EntryUpdate will be placed in a Log of mutations.
message EntryUpdate {
  // mutation authorizes the change to entry.
  SignedEntry mutation = 2;
  // committed contains the data committed to in mutation.commitment.
  Committed committed = 3;
}

//
// Verifiable Map Leaf Data and Mutation Data.
//

// Entry is a signed change to a map entry.
// Entry contains a commitment to profile and a set of authorized update keys.
// Entry is placed in the verifiable map as leaf data.
message Entry {
  // index is the location of this leaf in the sparse merkle tree.
  bytes index = 3;
  // commitment is a cryptographic commitment to arbitrary data.
  bytes commitment = 6;
  // authorized_keys is the set of keys allowed to sign updates for this entry.
  crypto.tink.Keyset authorized_keys = 7;
  // previous contains the SHA256 hash of SignedEntry.Entry the last time it was modified.
  bytes previous = 8;
  // Deprecated tag numbers, do not reuse.
  reserved 1, 2, 4, 5;
}

// SignedEntry is a cryptographically signed Entry.
// SignedEntry will be storead as a trillian.Map leaf.
message SignedEntry {
  // entry contains a serialized Entry.
  bytes entry = 1;
  // signatures on entry. Must be signed by keys from both previous and
  // current revisions. The first proves ownership of new revision key, and the
  // second proves that the correct owner is making this change.
  // The signature scheme is specified by the authorized_keys tink.Keyset.
  repeated bytes signatures = 2;
}

// MutationProof contains the information necessary to compute the new leaf
// value. It contains a) the old leaf value with it's inclusion proof and b) the
// mutation. The new leaf value is computed via:
//       Mutate(leaf_value, mutation)
message MutationProof {
  // mutation contains the information needed to modify the old leaf.
  // The format of a mutation is specific to the particular Mutate function
  // being used.
  SignedEntry mutation = 1;
  // leaf_proof contains the leaf and its inclusion proof for a particular map
  // revision.
  trillian.MapLeafInclusion leaf_proof = 2;
}

// MapperMetadata tracks the mutations that have been mapped so far. It is
// embedded in the Trillian SignedMapHead.
message MapperMetadata {
  int64 highest_fully_completed_seq = 1;
}

// Gets the leaf entry for a user.
message GetUserRequest {
  // directory_id identifies the directory in which the user lives.
  string directory_id = 1;
  // user_id is the user identifier, the format for which is defined by the
  // application.
  string user_id = 2;
  // last_verified_tree_size is the tree_size of the last log root the client
  // verified. Omitting this field will omit the log consistency proof from the
  // response.
  int64 last_verified_tree_size = 3;
}

// Leaf entry for a user.
message MapLeaf {
  // vrf_proof is the proof for the VRF on user_id.
  bytes vrf_proof = 1;
  // map_inclusion is an inclusion proof for the map leaf in an accompanying
  // trillian.SignedMapRoot. If the leaf is non-empty, its leaf.leaf_value
  // stores a serialized Entry proto.
  trillian.MapLeafInclusion map_inclusion = 2;
  // committed contains the data and nonce used to make a cryptographic
  // commitment, which is stored in the commitment field of the serialized Entry
  // proto from map_inclusion.
  // Note: committed can also be found serialized in
  // map_inclusion.leaf.extra_data.
  Committed committed = 3;
}

// BatchMapRevision contains a set of map leaves at a speific revision.
message BatchMapRevision {
  // map_root contains the map root and its inclusion in the log.
  MapRoot map_root = 1;
  // map_leaf contains a leaf and its inclusion proof to map_root.
  repeated MapLeaf map_leaf = 2;
}

// Contains the leaf entry for a user at the most recently published revision.
message GetUserResponse {
  // revision is the most recently published revision.
  Revision revision = 1;
  // leaf is the leaf entry for the requested user.
  MapLeaf leaf = 2;
}

// BatchGetUserRequest contains multiple user_ids to fetch.
message BatchGetUserRequest {
  // directory_id identifies the directory in which the users live.
  string directory_id = 1;
  // user_ids are the user identifiers, the format for which is defined by the
  // application.
  repeated string user_ids = 2;
  // last_verified_tree_size is the tree_size of the last log root the client
  // verified. Omitting this field will omit the log consistency proof from the
  // response.
  int64 last_verified_tree_size = 3;
}

// BatchGetUserResponse contains the leaf entries for a set of users at the most
// recently published revision.
message BatchGetUserResponse {
  // revision is the most recently published revision.
  Revision revision = 1;
  // leaves are the leaf entries for the requested users, in the order requested.
  repeated MapLeaf leaves = 2;
}

// ListEntryHistoryRequest gets a list of historical keys for a user.
message ListEntryHistoryRequest {
  // directory_id identifies the directory in which the user lives.
  string directory_id = 6;
  // user_id is the user identifier.
  string user_id = 1;
  // start is the starting revision.
  int64 start = 2;
  // page_size is the maximum number of entries to return.
  int32 page_size = 3;
  // Used to be app_id. Applications can define their own hierarchy for user_id
  // if desired.
  reserved 4;
  // last_verified_tree_size is the tree_size of the last log root the client
  // verified. Omitting this field will omit the log consistency proof from the
  // response.
  int64 last_verified_tree_size = 5;
}

// ListEntryHistoryResponse requests a paginated history of keys for a user.
message ListEntryHistoryResponse {
  // values represents the list of keys this user_id has contained over time.
  repeated GetUserResponse values = 1;
  // next_start is the next page token to query for pagination.
  // next_start is 0 when there are no more results to fetch.
  int64 next_start = 2;
}

<<<<<<< HEAD
// BatchListUserRevisionsRequest contains a list of users and a range of revisions.
message BatchListUserRevisionsRequest {
  // directory_id identifies the directory in which the user lives.
  string directory_id = 1;
  // user_ids are the user identifiers.
  repeated string user_ids = 2;
  // start is the starting revision.
  int64 start = 3;
  // page_size is the maximum number of entries to return.
  int32 page_size = 4;
  // last_verified_tree_size is the tree_size of the last log root the client
  // verified. Omitting this field will omit the log consistency proof from the
  // response.
  int64 last_verified_tree_size = 5;
}

// BatchListUserRevisionsResponse contains multiple map leaves across multiple revisions.
message BatchListUserRevisionsResponse {
  // latest_log_root contains the lastest log root and its consistency proof.
  LogRoot latest_log_root = 1;
  // map_revisions is a list of map revisions.  At most page_size revisions will be returned.
  repeated BatchMapRevision map_revisions = 2;
=======
// ListUserRevisionsRequest gets a list of historical keys for a user.
message ListUserRevisionsRequest {
  // directory_id identifies the directory in which the user lives.
  string directory_id = 1;
  // user_id is the user identifier.
  string user_id = 2;
  // start_revision is the starting epoch.
  int64 start_revision = 3;
  // end_revision is the ending epoch.
  int64 end_revision = 4;
  // page_size is the maximum number of entries to return. If page_size is
  // unspecified, the server will decide how to paginate results.
  int32 page_size = 5;
  // page_token is a continuation token for paginating through results.
  string page_token = 6;
  // last_verified_tree_size is the tree_size of the last log root the client
  // verified. Omitting this field will omit the log consistency proof from the
  // response.
  int64 last_verified_tree_size = 7;
}

// MapRevision contains a map leaf at a speific revision.
message MapRevision {
  // map_root contains the map root and its inclusion in the log.
  MapRoot map_root = 1;
  // map_leaf contains a leaf and its inclusion proof to map_root.
  MapLeaf map_leaf = 2;
}

// ListUserRevisionsResponse requests a paginated history of keys for a user.
message ListUserRevisionsResponse {
  // latest_log_root contains the latest log root and its consistency proof.
  LogRoot latest_log_root = 1;
  // map_revisions represents the list of keys this user_id has contained over
  // time. At most page_size results will be returned.
  repeated MapRevision map_revisions = 2;
>>>>>>> 3d41ce00
  // next_page_token is a pagination token which will be set if more than
  // page_size results are available. Clients can pass this value as
  // the page_token in the next request in order to continue pagination.
  string next_page_token = 3;
}

// UpdateEntryRequest updates a user's profile.
message UpdateEntryRequest {
  // directory_id identifies the directory in which the user lives.
  string directory_id = 5;
  // user_id specifies the id for the user whose profile is being updated.
  string user_id = 1;
  // Used to be app_id. Applications can define their own hierarchy for user_id
  // if desired.
  reserved 2;
  // Used to be first_tree_size. QueueEntryUpdate no longer returns any data.
  reserved 3;
  // entry_update contains the user submitted update.
  EntryUpdate entry_update = 4;
}

// GetRevisionRequest identifies a particular revision.
message GetRevisionRequest {
  // directory_id is the directory for which revisions are being requested.
  string directory_id = 5;
  // revision specifies the revision number in which mutations will be returned.
  int64 revision = 1;
  // last_verified_tree_size is the tree_size of the last log root the client
  // verified. Omitting this field will omit the log consistency proof from the
  // response.
  int64 last_verified_tree_size = 2;
}

// GetLatestRevisionRequest identifies a particular revision.
message GetLatestRevisionRequest {
  // directory_id is the directory for which revisions are being requested.
  string directory_id = 1;
  // last_verified_tree_size is the tree_size of the last log root the client
  // verified. Omitting this field will omit the log consistency proof from the
  // response.
  int64 last_verified_tree_size = 2;
}

// MapRoot contains the map root and its inclusion proof in the log.
message MapRoot {
  // map_root contains the signed map root for the sparse Merkle Tree.
  trillian.SignedMapRoot map_root = 1;
  // log_inclusion proves that map_root is part of log_root at
  // index=map_root.MapRevision.
  repeated bytes log_inclusion = 2;
}

// LogRoot contains the latest log root and its consistency proof.
message LogRoot {
  // log_root is the latest globally consistent log root.
  trillian.SignedLogRoot log_root = 1;
  // log_consistency proves that log_root is consistent with previously seen
  // roots.
  repeated bytes log_consistency = 2;
}

// Revision represents a snapshot of the entire key directory and
// a diff of what changed between this revision and the previous revision.
message Revision {
  // directory_id is the directory identifier.
  string directory_id = 1;
  // map_root contains the map root and its inclusion in the log.
  MapRoot map_root = 5;
  // latest_log_root contains the most recent log root and its consistency
  // proof to the client's last seen log root.
  LogRoot latest_log_root = 6;
  // Deprecated tag numbers, do not reuse.
  reserved 2, 3, 4;
}

// ListMutationsRequest requests the mutations that created a given revision.
message ListMutationsRequest {
  // directory_id is the directory identifier.
  string directory_id = 5;
  // revision specifies the revision number.
  int64 revision = 1;
  // page_token defines the starting point for pagination.
  // To request the next page, pass next_page_token from the previous response.
  // To start at the beginning, simply omit page_token from the request.
  string page_token = 3;
  // page_size is the maximum number of mutations to return in a single request.
  // The server may choose a smaller page_size than the one requested.
  int32 page_size = 4;
  // TODO(gbelvin): Add field mask.

}

// ListMutationsResponse contains the mutations that produced an revision.
message ListMutationsResponse {
  // mutations contains the mutation object and the leaf value it operated on.
  repeated MutationProof mutations = 6;
  // next_page_token is the next page token to query for pagination.
  // An empty value means there are no more results to fetch.
  string next_page_token = 7;
}

// The KeyTransparency API represents a directory of public keys.
//
// The API has a collection of directories:
// `/v1/directories/`
//  * Each directory has a single sparse merkle tree, append only log,
//    and other public key material that is needed to verify server responses.
//
// Each Directory has a collection of snapshots called revisions:
// `/v1/directories/*/revisions/`
//  * Each Revision contains the root of the sparse merkle tree and the changes
//  that
//    occurred that revision and the previous.
//
// Each Revision has a collection of mutations:
// `/v1/directories/*/revisions/*/mutations/`.
//  * Each mutation contains the leafvalue of the previous revision that it
//  operated on.
//  * The full set of mutations for an revision allows the receiver to compute the
//     Merkle Tree Root of this revision from the previous revision.
//
// Each Directory has a collection of Users:
// `/v1/directories/*/users/`
//  * Each User contains public key material, permissions for who is allowed to
//    change that user, and signatures indicating who made the last change.
//
// Each User also has a collection of historical values for user:
// `/v1/directories/*/users/*/history`
//
service KeyTransparency {
  // GetDirectory returns the information needed to verify the specified
  // directory.
  rpc GetDirectory(GetDirectoryRequest) returns (Directory) {
    option (google.api.http) = {
      get: "/v1/directories/{directory_id}"
    };
  }
  // GetRevision returns a SignedMapRoot by the by the requested revision number
  // along with its inclusion proof in the log and the log's consistency proofs.
  rpc GetRevision(GetRevisionRequest) returns (Revision) {
    option (google.api.http) = {
      get: "/v1/directories/{directory_id}/revisions/{revision}"
    };
  }
  // GetLatestRevision returns the latest SignedMapRoot along with its inclusion
  // proof in the log and the log's consistency proofs.
  rpc GetLatestRevision(GetLatestRevisionRequest) returns (Revision) {
    option (google.api.http) = {
      get: "/v1/directories/{directory_id}/revisions:latest"
    };
  }
  // GetRevisionStream streams new revisions from a requested starting point
  // and continues as new revisions are created.
  rpc GetRevisionStream(GetRevisionRequest) returns (stream Revision) {
    option (google.api.http) = {
      get: "/v1/directories/{directory_id}/revisions:stream"
    };
  }
  // ListMutations returns a list of mutations in a specific revision.
  rpc ListMutations(ListMutationsRequest) returns (ListMutationsResponse) {
    option (google.api.http) = {
      get: "/v1/directories/{directory_id}/revisions/{revision}/mutations"
    };
  }
  // ListMutationsStream is a streaming list of mutations in a specific revision.
  rpc ListMutationsStream(ListMutationsRequest) returns (stream MutationProof) {
    option (google.api.http) = {
      get: "/v1/directories/{directory_id}/revisions/{revision}/mutations:stream"
    };
  }
  // GetUser returns a user's leaf entry in the Merkle Tree.
  rpc GetUser(GetUserRequest) returns (GetUserResponse) {
    option (google.api.http) = {
      get: "/v1/directories/{directory_id}/users/{user_id}"
    };
  }
  // BatchGetUser returns a batch of user leaf entries in the Merkle tree at the same revision.
  rpc BatchGetUser(BatchGetUserRequest) returns (BatchGetUserResponse) {
    option (google.api.http) = {
      get: "/v1/directories/{directory_id}/users:batchGet"
    };
  }
  // ListEntryHistory returns a list of historic GetUser values.
  //
  // Clients verify their account history by observing correct values for their
  // account over time.
  rpc ListEntryHistory(ListEntryHistoryRequest) returns (ListEntryHistoryResponse) {
    option (google.api.http) = {
      get: "/v1/directories/{directory_id}/users/{user_id}/history"
    };
  }
<<<<<<< HEAD
  // BatchListUserRevisions returns a list of revisions for multiple users.
  rpc BatchListUserRevisions(BatchListUserRevisionsRequest) returns (BatchListUserRevisionsResponse) {
    option (google.api.http) = {
      post: "/v1/directories/{directory_id}/users:batchListRevisions"
=======
  // ListUserRevisions returns a list of historic leaf values for a user.
  //
  // Clients verify their account history by observing correct values for their
  // account over time.
  rpc ListUserRevisions(ListUserRevisionsRequest) returns (ListUserRevisionsResponse) {
    option (google.api.http) = {
      post: "/v1/directories/{directory_id}/users/{user_id}/revisions"
>>>>>>> 3d41ce00
      body: "*"
    };
  }
  // QueueUserUpdate enqueues an update to a user's profile.
  //
  // Clients should poll GetUser until the update appears, and retry if no
  // update appears after a timeout.
  rpc QueueEntryUpdate(UpdateEntryRequest) returns (google.protobuf.Empty) {
    option (google.api.http) = {
      post: "/v1/directories/{directory_id}/users/{user_id}:queue"
      body: "entry_update"
    };
  }
}<|MERGE_RESOLUTION|>--- conflicted
+++ resolved
@@ -129,14 +129,6 @@
   Committed committed = 3;
 }
 
-// BatchMapRevision contains a set of map leaves at a speific revision.
-message BatchMapRevision {
-  // map_root contains the map root and its inclusion in the log.
-  MapRoot map_root = 1;
-  // map_leaf contains a leaf and its inclusion proof to map_root.
-  repeated MapLeaf map_leaf = 2;
-}
-
 // Contains the leaf entry for a user at the most recently published revision.
 message GetUserResponse {
   // revision is the most recently published revision.
@@ -195,30 +187,6 @@
   int64 next_start = 2;
 }
 
-<<<<<<< HEAD
-// BatchListUserRevisionsRequest contains a list of users and a range of revisions.
-message BatchListUserRevisionsRequest {
-  // directory_id identifies the directory in which the user lives.
-  string directory_id = 1;
-  // user_ids are the user identifiers.
-  repeated string user_ids = 2;
-  // start is the starting revision.
-  int64 start = 3;
-  // page_size is the maximum number of entries to return.
-  int32 page_size = 4;
-  // last_verified_tree_size is the tree_size of the last log root the client
-  // verified. Omitting this field will omit the log consistency proof from the
-  // response.
-  int64 last_verified_tree_size = 5;
-}
-
-// BatchListUserRevisionsResponse contains multiple map leaves across multiple revisions.
-message BatchListUserRevisionsResponse {
-  // latest_log_root contains the lastest log root and its consistency proof.
-  LogRoot latest_log_root = 1;
-  // map_revisions is a list of map revisions.  At most page_size revisions will be returned.
-  repeated BatchMapRevision map_revisions = 2;
-=======
 // ListUserRevisionsRequest gets a list of historical keys for a user.
 message ListUserRevisionsRequest {
   // directory_id identifies the directory in which the user lives.
@@ -255,11 +223,47 @@
   // map_revisions represents the list of keys this user_id has contained over
   // time. At most page_size results will be returned.
   repeated MapRevision map_revisions = 2;
->>>>>>> 3d41ce00
   // next_page_token is a pagination token which will be set if more than
   // page_size results are available. Clients can pass this value as
   // the page_token in the next request in order to continue pagination.
   string next_page_token = 3;
+}
+
+// BatchListUserRevisionsRequest contains a list of users and a range of revisions.
+message BatchListUserRevisionsRequest {
+  // directory_id identifies the directory in which the users live.
+  string directory_id = 1;
+  // user_ids are the user identifiers.
+  repeated string user_ids = 2;
+  // start_revision is the starting revision.
+  int64 start_revision = 3;
+  // end_revision is the ending epoch.
+  int64 end_revision = 4;
+  // page_size is the maximum number of entries to return. If page_size is
+  // unspecified, the server will decide how to paginate results.
+  int32 page_size = 5;
+  // page_token is a continuation token for paginating through results.
+  string page_token = 6;
+  // last_verified_tree_size is the tree_size of the last log root the client
+  // verified. Omitting this field will omit the log consistency proof from the
+  // response.
+  int64 last_verified_tree_size = 7;
+}
+
+// BatchMapRevision contains a set of map leaves at a speific revision.
+message BatchMapRevision {
+  // map_root contains the map root and its inclusion in the log.
+  MapRoot map_root = 1;
+  // map_leaf contains multiple leaves and their inclusion proofs to map_root.
+  repeated MapLeaf map_leaf = 2;
+}
+
+// BatchListUserRevisionsResponse contains multiple map leaves across multiple revisions.
+message BatchListUserRevisionsResponse {
+  // latest_log_root contains the lastest log root and its consistency proof.
+  LogRoot latest_log_root = 1;
+  // map_revisions is a list of map revisions.  At most page_size revisions will be returned.
+  repeated BatchMapRevision map_revisions = 2;
 }
 
 // UpdateEntryRequest updates a user's profile.
@@ -447,12 +451,6 @@
       get: "/v1/directories/{directory_id}/users/{user_id}/history"
     };
   }
-<<<<<<< HEAD
-  // BatchListUserRevisions returns a list of revisions for multiple users.
-  rpc BatchListUserRevisions(BatchListUserRevisionsRequest) returns (BatchListUserRevisionsResponse) {
-    option (google.api.http) = {
-      post: "/v1/directories/{directory_id}/users:batchListRevisions"
-=======
   // ListUserRevisions returns a list of historic leaf values for a user.
   //
   // Clients verify their account history by observing correct values for their
@@ -460,7 +458,13 @@
   rpc ListUserRevisions(ListUserRevisionsRequest) returns (ListUserRevisionsResponse) {
     option (google.api.http) = {
       post: "/v1/directories/{directory_id}/users/{user_id}/revisions"
->>>>>>> 3d41ce00
+      body: "*"
+    };
+  }
+  // BatchListUserRevisions returns a list of revisions for multiple users.
+  rpc BatchListUserRevisions(BatchListUserRevisionsRequest) returns (BatchListUserRevisionsResponse) {
+    option (google.api.http) = {
+      post: "/v1/directories/{directory_id}/users:batchListRevisions"
       body: "*"
     };
   }
