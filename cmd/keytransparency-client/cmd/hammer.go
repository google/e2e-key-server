--- conflicted
+++ resolved
@@ -62,11 +62,7 @@
 	Short: "Loadtest the server",
 	Long:  `Sends update requests for user_1 through user_n using a select number of workers in parallel.`,
 
-<<<<<<< HEAD
 	PreRun: func(_ *cobra.Command, _ []string) {
-		handle, err := readKeysetFile(keysetFile, masterPassword)
-=======
-	PreRun: func(cmd *cobra.Command, args []string) {
 		masterKey, err := tinkio.MasterPBKDF(masterPassword)
 		if err != nil {
 			log.Fatal(err)
@@ -74,7 +70,6 @@
 		handle, err := tinkio.KeysetHandleFromEncryptedReader(
 			&tinkio.ProtoKeysetFile{File: keysetFile},
 			masterKey)
->>>>>>> c29a97cc
 		if err != nil {
 			log.Fatal(err)
 		}
