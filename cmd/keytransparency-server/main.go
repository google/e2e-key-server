// Copyright 2016 Google Inc. All Rights Reserved.
//
// Licensed under the Apache License, Version 2.0 (the "License");
// you may not use this file except in compliance with the License.
// You may obtain a copy of the License at
//
//     http://www.apache.org/licenses/LICENSE-2.0
//
// Unless required by applicable law or agreed to in writing, software
// distributed under the License is distributed on an "AS IS" BASIS,
// WITHOUT WARRANTIES OR CONDITIONS OF ANY KIND, either express or implied.
// See the License for the specific language governing permissions and
// limitations under the License.

package main

import (
	"context"
	"database/sql"
	"flag"
	"net/http"

	"github.com/golang/glog"
	"github.com/google/trillian"
	"github.com/google/trillian/monitoring/prometheus"
	"github.com/prometheus/client_golang/prometheus/promhttp"
	"google.golang.org/grpc"
	"google.golang.org/grpc/credentials"
	"google.golang.org/grpc/reflection"

	"github.com/google/keytransparency/cmd/serverutil"
	"github.com/google/keytransparency/core/keyserver"
	"github.com/google/keytransparency/core/mutator/entry"
	"github.com/google/keytransparency/impl/authentication"
	"github.com/google/keytransparency/impl/authorization"
	"github.com/google/keytransparency/impl/sql/directory"
	"github.com/google/keytransparency/impl/sql/engine"
	"github.com/google/keytransparency/impl/sql/mutationstorage"

	pb "github.com/google/keytransparency/core/api/v1/keytransparency_go_proto"
	grpc_middleware "github.com/grpc-ecosystem/go-grpc-middleware"
	grpc_auth "github.com/grpc-ecosystem/go-grpc-middleware/auth"
	grpc_prometheus "github.com/grpc-ecosystem/go-grpc-prometheus"

	_ "github.com/google/trillian/crypto/keys/der/proto"
)

var (
	addr         = flag.String("addr", ":8080", "The ip:port combination to listen on")
	metricsAddr  = flag.String("metrics-addr", ":8081", "The ip:port to publish metrics on")
	serverDBPath = flag.String("db", "test:zaphod@tcp(localhost:3306)/test", "Database connection string")
	keyFile      = flag.String("tls-key", "genfiles/server.key", "TLS private key file")
	certFile     = flag.String("tls-cert", "genfiles/server.crt", "TLS cert file")
	authType     = flag.String("auth-type", "google", "Sets the type of authentication required from clients to update their entries. Accepted values are google (oauth tokens) and insecure-fake (for testing only).")

	mapURL = flag.String("map-url", "", "URL of Trillian Map Server")
	logURL = flag.String("log-url", "", "URL of Trillian Log Server for Signed Map Heads")
)

func openDB() *sql.DB {
	db, err := sql.Open(engine.DriverName, *serverDBPath)
	if err != nil {
		glog.Exitf("sql.Open(): %v", err)
	}
	if err := db.Ping(); err != nil {
		glog.Exitf("db.Ping(): %v", err)
	}
	return db
}

func main() {
	flag.Parse()
	ctx := context.Background()

	// Open Resources.
	sqldb := openDB()
	defer sqldb.Close()

	creds, err := credentials.NewServerTLSFromFile(*certFile, *keyFile)
	if err != nil {
		glog.Exitf("Failed to load server credentials %v", err)
	}

	authz := &authorization.AuthzPolicy{}
	var authFunc grpc_auth.AuthFunc
	switch *authType {
	case "insecure-fake":
		glog.Warning("INSECURE! Using fake authentication.")
		authFunc = authentication.FakeAuthFunc
	case "google":
		var err error
		gauth, err := authentication.NewGoogleAuth()
		if err != nil {
			glog.Exitf("Failed to create authentication library instance: %v", err)
		}
		authFunc = gauth.AuthFunc
	default:
		glog.Exitf("Invalid auth-type parameter: %v.", *authType)
	}

	// Create database and helper objects.
	directories, err := directory.NewStorage(sqldb)
	if err != nil {
		glog.Exitf("Failed to create directory storage: %v", err)
	}
	logs, err := mutationstorage.New(sqldb)
	if err != nil {
		glog.Exitf("Failed to create mutations storage: %v", err)
	}

	// Connect to log and map server.
	tconn, err := grpc.Dial(*logURL, grpc.WithInsecure())
	if err != nil {
		glog.Exitf("grpc.Dial(%v): %v", *logURL, err)
	}
	mconn, err := grpc.Dial(*mapURL, grpc.WithInsecure())
	if err != nil {
		glog.Exitf("grpc.Dial(%v): %v", *mapURL, err)
	}
	tlog := trillian.NewTrillianLogClient(tconn)
	tmap := trillian.NewTrillianMapClient(mconn)

	// Create gRPC server.
<<<<<<< HEAD
	ksvr := keyserver.New(tlog, tmap, entry.ReduceFn, directories, logs, logs,
=======
	ksvr := keyserver.New(tlog, tmap, entry.IsValidEntry, directories, logs, logs,
>>>>>>> ae850018
		prometheus.MetricFactory{})
	grpcServer := grpc.NewServer(
		grpc.Creds(creds),
		grpc.StreamInterceptor(grpc_middleware.ChainStreamServer(
			grpc_prometheus.StreamServerInterceptor,
			authorization.StreamServerInterceptor(map[string]authorization.AuthPair{
				// All streaming methods are unauthenticated for now.
			}),
		)),
		grpc.UnaryInterceptor(grpc_middleware.ChainUnaryServer(
			grpc_prometheus.UnaryServerInterceptor,
			authorization.UnaryServerInterceptor(map[string]authorization.AuthPair{
				"/google.keytransparency.v1.KeyTransparency/UpdateEntry": {
					AuthnFunc: authFunc,
					AuthzFunc: authz.Authorize,
				},
			}),
		)),
	)
	pb.RegisterKeyTransparencyServer(grpcServer, ksvr)
	reflection.Register(grpcServer)
	grpc_prometheus.Register(grpcServer)
	grpc_prometheus.EnableHandlingTimeHistogram()

	// Create HTTP handlers and gRPC gateway.
	tcreds, err := credentials.NewClientTLSFromFile(*certFile, "")
	if err != nil {
		glog.Exitf("Failed opening cert file %v: %v", *certFile, err)
	}
	dopts := []grpc.DialOption{grpc.WithTransportCredentials(tcreds)}
	gwmux, err := serverutil.GrpcGatewayMux(ctx, *addr, dopts,
		pb.RegisterKeyTransparencyHandlerFromEndpoint)
	if err != nil {
		glog.Exitf("Failed setting up REST proxy: %v", err)
	}

	// Insert handlers for other http paths here.
	mux := http.NewServeMux()
	mux.Handle("/", gwmux)

	metricMux := http.NewServeMux()
	metricMux.Handle("/metrics", promhttp.Handler())
	go func() {
		glog.Infof("Hosting metrics on %v", *metricsAddr)
		if err := http.ListenAndServe(*metricsAddr, metricMux); err != nil {
			glog.Fatalf("ListenAndServeTLS(%v): %v", *metricsAddr, err)
		}
	}()
	// Serve HTTP2 server over TLS.
	glog.Infof("Listening on %v", *addr)
	if err := http.ListenAndServeTLS(*addr, *certFile, *keyFile,
		serverutil.GrpcHandlerFunc(grpcServer, mux)); err != nil {
		glog.Errorf("ListenAndServeTLS: %v", err)
	}
}<|MERGE_RESOLUTION|>--- conflicted
+++ resolved
@@ -121,11 +121,7 @@
 	tmap := trillian.NewTrillianMapClient(mconn)
 
 	// Create gRPC server.
-<<<<<<< HEAD
-	ksvr := keyserver.New(tlog, tmap, entry.ReduceFn, directories, logs, logs,
-=======
 	ksvr := keyserver.New(tlog, tmap, entry.IsValidEntry, directories, logs, logs,
->>>>>>> ae850018
 		prometheus.MetricFactory{})
 	grpcServer := grpc.NewServer(
 		grpc.Creds(creds),
