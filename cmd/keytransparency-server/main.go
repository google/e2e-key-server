--- conflicted
+++ resolved
@@ -79,10 +79,7 @@
 		glog.Exitf("Failed to load server credentials %v", err)
 	}
 
-<<<<<<< HEAD
 	authz := &authorization.AuthzPolicy{}
-=======
->>>>>>> d1762ed2
 	var authFunc grpc_auth.AuthFunc
 	switch *authType {
 	case "insecure-fake":
@@ -126,31 +123,22 @@
 	// Create gRPC server.
 	queue := mutator.MutationQueue(mutations)
 	ksvr := keyserver.New(tlog, tmap, logAdmin, mapAdmin,
-<<<<<<< HEAD
 		entry.New(), domains, queue, mutations)
-=======
-		entry.New(), authz, domains, queue, mutations)
->>>>>>> d1762ed2
 	grpcServer := grpc.NewServer(
 		grpc.Creds(creds),
 		grpc.StreamInterceptor(grpc_middleware.ChainStreamServer(
 			grpc_prometheus.StreamServerInterceptor,
-			authentication.StreamServerInterceptor(map[string]grpc_auth.AuthFunc{
+			authorization.StreamServerInterceptor(map[string]authorization.AuthPair{
 				// All streaming methods are unauthenticated for now.
 			}),
 		)),
 		grpc.UnaryInterceptor(grpc_middleware.ChainUnaryServer(
 			grpc_prometheus.UnaryServerInterceptor,
-<<<<<<< HEAD
 			authorization.UnaryServerInterceptor(map[string]authorization.AuthPair{
 				"/google.keytransparency.v1.KeyTransparency/UpdateEntry": {
 					AuthnFunc: authFunc,
 					AuthzFunc: authz.Authorize,
 				},
-=======
-			authentication.UnaryServerInterceptor(map[string]grpc_auth.AuthFunc{
-				"/google.keytransparency.v1.KeyTransparency/UpdateEntry": authFunc,
->>>>>>> d1762ed2
 			}),
 		)),
 	)
