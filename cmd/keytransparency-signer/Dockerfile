--- conflicted
+++ resolved
@@ -1,40 +1,11 @@
 FROM golang
 
-<<<<<<< HEAD
-ADD keytransparency/genfiles/* /kt/
-=======
-ENV DB_USER=test \
-    DB_PASSWORD=zaphod \
-    DB_DATABASE=test \
-    DB_HOST=127.0.0.0:3306
-
-ENV MAP_ID=0 \
-    MAP_URL=""
-ENV LOG_ID=0 \
-    LOG_URL=localhost:8090 \
-    LOG_KEY=trillian/testdata/log-rpc-server.pubkey.pem
-
-ENV MIN_SIGN_PERIOD=5s \
-    MAX_SIGN_PERIOD=24h
-
-ENV VERBOSITY=0
-
->>>>>>> bef78fc2
 ADD ./keytransparency /go/src/github.com/google/keytransparency
 ADD ./trillian /go/src/github.com/google/trillian
 WORKDIR /go/src/github.com/google/keytransparency 
 
 RUN go get -tags="mysql" ./cmd/keytransparency-signer
 
-<<<<<<< HEAD
 # Specify mandatory flags via the docker command-line or using docker-compose.
 # See the README.md file on how to use docker-compose.
-ENTRYPOINT ["/go/bin/keytransparency-signer"]
-=======
-ENTRYPOINT /go/bin/keytransparency-signer \
-	--db="${DB_USER}:${DB_PASSWORD}@tcp(${DB_HOST})/${DB_DATABASE}" \
-	--min-period="$MIN_SIGN_PERIOD" --max-period="$MAX_SIGN_PERIOD" \
-	--log-id="$LOG_ID" --log-url="$LOG_URL" \
-	--map-id="$MAP_ID" --map-url="$MAP_URL" \
-	--alsologtostderr --v=${VERBOSITY}
->>>>>>> bef78fc2
+ENTRYPOINT ["/go/bin/keytransparency-signer"]