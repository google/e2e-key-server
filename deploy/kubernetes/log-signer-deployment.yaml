apiVersion: extensions/v1beta1
kind: Deployment
metadata:
  annotations:
    kompose.cmd: kompose convert --file ../../docker-compose.yml
    kompose.version: 1.14.0 ()
  creationTimestamp: null
  labels:
    io.kompose.service: log-signer
  name: log-signer
spec:
  replicas: 1
  strategy: {}
  template:
    metadata:
      creationTimestamp: null
      labels:
        io.kompose.service: log-signer
    spec:
      containers:
      - command:
        - /go/bin/trillian_log_signer
        - --mysql_uri=test:zaphod@tcp(db:3306)/test
        - --http_endpoint=0.0.0.0:8091
        - --sequencer_guard_window=0s
        - --sequencer_interval=1s
        - --num_sequencers=1
        - --batch_size=50
        - --force_master=true
        - --alsologtostderr
<<<<<<< HEAD
        image: 'us.gcr.io/key-transparency/log-signer:'
=======
        image: us.gcr.io/key-transparency/log-signer:latest
>>>>>>> 903152f2
        livenessProbe:
          exec:
            command:
            - curl
            - -f
            - http://localhost:8091/metrics
          failureThreshold: 3
          periodSeconds: 30
          timeoutSeconds: 30
        name: log-signer
        ports:
        - containerPort: 8091
        resources: {}
      restartPolicy: Always
status: {}<|MERGE_RESOLUTION|>--- conflicted
+++ resolved
@@ -28,11 +28,7 @@
         - --batch_size=50
         - --force_master=true
         - --alsologtostderr
-<<<<<<< HEAD
-        image: 'us.gcr.io/key-transparency/log-signer:'
-=======
         image: us.gcr.io/key-transparency/log-signer:latest
->>>>>>> 903152f2
         livenessProbe:
           exec:
             command:
