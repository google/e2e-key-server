--- conflicted
+++ resolved
@@ -160,13 +160,8 @@
       - --addr=0.0.0.0:8080
       - --log-url=log-server:8090
       - --map-url=map-server:8090
-<<<<<<< HEAD
       - --tls-key=/run/secrets/server.key
       - --tls-cert=/run/secrets/server.crt
-=======
-      - --tls-key=/kt/server.key
-      - --tls-cert=/kt/server.crt
->>>>>>> b4dc4bd1
       - --alsologtostderr
       - --v=5
     ports:
